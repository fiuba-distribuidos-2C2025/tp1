SHELL := /bin/bash
PWD := $(shell pwd)

CLIENT?=alice
EXPECTED_CLIENT_RESULTS?=multiclient_1
CHAOS_INTERVAL?=3s
NUM_TO_KILL?=1

default: build

all:

deps:
	go mod tidy
	go mod vendor

format:
	gofmt -s -w ./client/
	gofmt -s -w ./request_handler/
	gofmt -s -w ./middleware/
	gofmt -s -w ./response_builder/
	gofmt -s -w ./worker/
	gofmt -s -w ./protocol/
<<<<<<< HEAD
	gofmt -s -w ./proxy/
=======
	gofmt -s -w ./healthcheck/
>>>>>>> 57984f41
.PHONY: format

build: deps
	GOOS=linux go build -o bin/client ./client/main.go
	GOOS=linux go build -o bin/request_handler ./request_handler/main.go
	GOOS=linux go build -o bin/response_builder ./response_builder/main.go
	GOOS=linux go build -o bin/worker ./worker/main.go
	GOOS=linux go build -o bin/proxy ./proxy/main.go
.PHONY: build

docker-image:
	docker build -f ./client/Dockerfile -t "client:latest" .
	docker build -f ./request_handler/Dockerfile -t "request_handler:latest" .
	docker build -f ./response_builder/Dockerfile -t "response_builder:latest" .
	docker build -f ./worker/Dockerfile -t "worker:latest" .
<<<<<<< HEAD
	docker build -f ./proxy/Dockerfile -t "proxy:latest" .
=======
	docker build -f ./watcher/Dockerfile -t "watcher:latest" .
>>>>>>> 57984f41
	# Execute this command from time to time to clean up intermediate stages generated
	# during client build (your hard drive will like this :) ). Don't left uncommented if you
	# want to avoid rebuilding client image every time the docker-compose-up command
	# is executed, even when client code has not changed
	# docker rmi `docker images --filter label=intermediateStageToBeDeleted=true -q`
.PHONY: docker-image

docker-compose-up: docker-image
	docker compose -f docker-compose-dev.yaml up -d --build
.PHONY: docker-compose-up

docker-compose-down:
	docker compose -f docker-compose-dev.yaml stop -t 10
	docker compose -f docker-compose-dev.yaml down -v
.PHONY: docker-compose-down

docker-compose-logs:
	docker compose -f docker-compose-dev.yaml logs -f
.PHONY: docker-compose-logs

clean_results:
	rm -rf ./results/*

middleware_tests:
	docker compose -f docker-compose-dev.yaml up -d rabbit
	go test ./middleware

generar-compose:
	./generar-compose.sh docker-compose-dev.yaml setup.dev

compare_reduced_results:
	python3 scripts/compare_results.py ./results/client_$(CLIENT) ./expected_results/reduced

compare_full_results:
	python3 scripts/compare_results.py ./results/client_$(CLIENT) ./expected_results/full

compare_results_multiclient:
	python3 scripts/compare_results.py ./results/client_$(CLIENT) ./expected_results/$(EXPECTED_CLIENT_RESULTS)

download_reduced_dataset:
	./scripts/load_dataset.sh 1 0

download_full_dataset:
	./scripts/load_dataset.sh 0 0

download_multiclient_dataset:
	./scripts/load_dataset.sh 0 1

run_multiclient_test: docker-image clean_results
	docker compose -f docker-compose-multiclient-test.yaml up -d --build

stop_multiclient_test:
	docker compose -f  docker-compose-multiclient-test.yaml stop -t 10
	docker compose -f  docker-compose-multiclient-test.yaml down -v

run_client:
	docker run -d \
      --name client${CLIENT} \
      --network tp1_testing_net \
      --entrypoint /client \
      -v ./client:/config \
      -v ./data:/data \
      -v ./results:/results \
      -e CLIENT_ID=${CLIENT} \
      client:latest

.PHONY: run_multiclient_test

integration_test:
	cd tests && go test

.PHONY: integration_test

chaos:
	./scripts/chaos.sh ${CHAOS_INTERVAL} 'aggregator\|joiner\|grouper\|filter' ${NUM_TO_KILL}
.PHONY: chaos<|MERGE_RESOLUTION|>--- conflicted
+++ resolved
@@ -21,11 +21,8 @@
 	gofmt -s -w ./response_builder/
 	gofmt -s -w ./worker/
 	gofmt -s -w ./protocol/
-<<<<<<< HEAD
 	gofmt -s -w ./proxy/
-=======
 	gofmt -s -w ./healthcheck/
->>>>>>> 57984f41
 .PHONY: format
 
 build: deps
@@ -41,11 +38,8 @@
 	docker build -f ./request_handler/Dockerfile -t "request_handler:latest" .
 	docker build -f ./response_builder/Dockerfile -t "response_builder:latest" .
 	docker build -f ./worker/Dockerfile -t "worker:latest" .
-<<<<<<< HEAD
 	docker build -f ./proxy/Dockerfile -t "proxy:latest" .
-=======
 	docker build -f ./watcher/Dockerfile -t "watcher:latest" .
->>>>>>> 57984f41
 	# Execute this command from time to time to clean up intermediate stages generated
 	# during client build (your hard drive will like this :) ). Don't left uncommented if you
 	# want to avoid rebuilding client image every time the docker-compose-up command
