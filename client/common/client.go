package common

import (
	"encoding/csv"
	"fmt"
	"io"
	"math"
	"net"
	"os"
	"path/filepath"
<<<<<<< HEAD
	"strconv"
	"strings"
=======
>>>>>>> 6213397b

	"github.com/fiuba-distribuidos-2C2025/tp1/protocol"
	"github.com/op/go-logging"
)

var log = logging.MustGetLogger("log")

const (
	defaultBatchSize = 10 * 1024 * 1024 // 10MB
)

// ClientConfig holds configuration for the client
type ClientConfig struct {
	ServerPort string
	ServerIP   string
	ID         string
}

// Client manages connection to the server and file transfers
type Client struct {
	config   ClientConfig
	shutdown chan struct{}
	conn     net.Conn
	protocol *protocol.Protocol
}

// fileMetadata holds metadata about the file being transferred
type fileMetadata struct {
	fileType    protocol.FileType
	totalChunks int32
}

// NewClient creates a new Client instance
func NewClient(config ClientConfig) *Client {
	return &Client{
		config:   config,
		shutdown: make(chan struct{}),
	}
}

// Start begins the client operations
func (c *Client) Start() error {
	if err := c.connectToServer(); err != nil {
		log.Errorf("Failed to connect to server: %v", err)
		return err
	}

	if err := c.TransferDataDirectory("/data"); err != nil {
		log.Errorf("Failed to transfer data: %v", err)
		return err
	}

	// Send final EOF after all directories are transferred
	if err := c.protocol.SendFinalEOF(); err != nil {
		log.Errorf("Failed to send final EOF: %v", err)
		return err
	}

	// Wait for ACK
	if err := c.waitForACK(); err != nil {
		log.Errorf("Failed to receive final EOF ACK: %v", err)
		return err
	}

	log.Info("All operations completed successfully")
	c.readResults()
	<-c.shutdown
	return nil
}

// Stop gracefully shuts down the client
func (c *Client) Stop() {
	log.Info("Shutting down client...")

	if c.conn != nil {
		if err := c.conn.Close(); err != nil {
			log.Errorf("Error closing connection: %v", err)
		}
		c.conn = nil
	}

	close(c.shutdown)
	log.Info("Client shutdown complete")
}

// TransferDataDirectory iterates over subdirectories and assigns file types
func (c *Client) TransferDataDirectory(dataPath string) error {
	entries, err := os.ReadDir(dataPath)
	if err != nil {
		return fmt.Errorf("failed to read data directory: %w", err)
	}

	// Define expected directory structure
	expectedDirs := []struct {
		name     string
		fileType protocol.FileType
	}{
		{"transactions", protocol.FileTypeTransactions},
		{"transactions_items", protocol.FileTypeTransactionItems},
		{"stores", protocol.FileTypeStores},
		{"menu_items", protocol.FileTypeMenuItems},
		{"users", protocol.FileTypeUsers},
	}

	processedCount := 0

	for _, expected := range expectedDirs {
		found := false
		for _, entry := range entries {
			if entry.Name() == expected.name && entry.IsDir() {
				found = true
				dirPath := filepath.Join(dataPath, entry.Name())
				log.Infof("Processing directory: %s (FileType: %s)", entry.Name(), expected.fileType)

				if err := c.TransferCSVFolder(dirPath, expected.fileType); err != nil {
					log.Errorf("Failed to transfer CSVs from directory %s: %v", entry.Name(), err)
					return err
				}

				if err := c.protocol.SendEOF(expected.fileType); err != nil {
					log.Errorf("Failed to send EOF for fileType %s: %v", expected.fileType, err)
					return err
				}

				if err := c.waitForACK(); err != nil {
					log.Errorf("Failed to receive EOF ACK for fileType %s: %v", expected.fileType, err)
					return err
				}

				log.Infof("Completed directory %s (FileType: %s)", entry.Name(), expected.fileType)
				processedCount++
				break
			}
		}

		if !found {
			log.Warningf("Expected directory not found: %s", expected.name)
		}
	}

	if processedCount == 0 {
		return fmt.Errorf("no expected subdirectories found in: %s", dataPath)
	}

	log.Infof("Processed %d directories successfully", processedCount)
	return nil
}

// TransferCSVFolder finds and transfers all CSV files in a directory
func (c *Client) TransferCSVFolder(folderPath string, fileType protocol.FileType) error {
	entries, err := os.ReadDir(folderPath)
	if err != nil {
		return fmt.Errorf("failed to read directory: %w", err)
	}

	csvFiles := []os.DirEntry{}
	for _, entry := range entries {
		if !entry.IsDir() && filepath.Ext(entry.Name()) == ".csv" {
			csvFiles = append(csvFiles, entry)
		}
	}

	if len(csvFiles) == 0 {
		log.Warningf("No CSV files found in %s", folderPath)
		return nil
	}

	for i, entry := range csvFiles {
		filePath := filepath.Join(folderPath, entry.Name())
		log.Infof("Transferring file %d/%d: %s (FileType: %s)",
			i+1, len(csvFiles), entry.Name(), fileType)

		if err := c.TransferCSVFile(filePath, fileType); err != nil {
			return fmt.Errorf("failed to transfer file %s: %w", filePath, err)
		}

		log.Infof("Successfully transferred file %d/%d: %s", i+1, len(csvFiles), entry.Name())
	}

	log.Infof("All %d CSV files transferred successfully from %s", len(csvFiles), folderPath)
	return nil
}

// TransferCSVFile reads and transfers a CSV file in batches
func (c *Client) TransferCSVFile(path string, fileType protocol.FileType) error {
	file, err := os.Open(path)
	if err != nil {
		return fmt.Errorf("failed to open file: %w", err)
	}
	defer file.Close()

	fileInfo, err := file.Stat()
	if err != nil {
		return fmt.Errorf("failed to get file info: %w", err)
	}

	reader := csv.NewReader(file)

	// Skip header row
	if _, err := reader.Read(); err != nil {
		return fmt.Errorf("failed to read header: %w", err)
	}

	metadata := c.calculateFileMetadata(fileInfo, fileType)
	return c.transferFileInBatches(reader, metadata)
}

// calculateFileMetadata extracts and calculates file metadata
func (c *Client) calculateFileMetadata(fileInfo os.FileInfo, fileType protocol.FileType) fileMetadata {
	totalChunks := math.Ceil(float64(fileInfo.Size()) / float64(defaultBatchSize))
	if totalChunks == 0 {
		totalChunks = 1
	}

	return fileMetadata{
		fileType:    fileType,
		totalChunks: int32(totalChunks),
	}
}

// transferFileInBatches reads and sends the file in batches
func (c *Client) transferFileInBatches(reader *csv.Reader, metadata fileMetadata) error {
	currentChunk := int32(1)

	for {
		rows, isEOF, err := c.readBatch(reader, defaultBatchSize)
		if err != nil {
			return fmt.Errorf("failed to read batch: %w", err)
		}

		if len(rows) > 0 {
			// Convert [][]string to []string (CSV format)
			csvRows := make([]string, len(rows))
			for i, row := range rows {
				csvRows[i] = joinCSVRow(row)
			}

			clientID, _ := strconv.Atoi(c.config.ID) // TODO: handle error
			uinclientID := uint16(clientID)
			batchMsg := &protocol.BatchMessage{
				ClientID:     uinclientID,
				FileType:     metadata.fileType,
				CurrentChunk: currentChunk,
				TotalChunks:  metadata.totalChunks,
				CSVRows:      csvRows,
			}

			if err := c.protocol.SendBatch(batchMsg); err != nil {
				return fmt.Errorf("failed to send batch %d: %w", currentChunk, err)
			}

			log.Infof("Sent chunk %d/%d (FileType: %s)",
				currentChunk, metadata.totalChunks, metadata.fileType)

			// Wait for ACK
			if err := c.waitForACK(); err != nil {
				return fmt.Errorf("failed to receive ACK for chunk %d: %w", currentChunk, err)
			}
		}

		if isEOF {
			break
		}

		currentChunk++
	}

	return nil
}

// readBatch reads a batch of CSV rows up to the specified size
func (c *Client) readBatch(reader *csv.Reader, batchSize int) ([][]string, bool, error) {
	var rows [][]string
	bytesRead := 0

	for bytesRead < batchSize {
		record, err := reader.Read()
		if err != nil {
			if err == io.EOF {
				return rows, true, nil
			}
			return nil, false, fmt.Errorf("failed to read CSV record: %w", err)
		}

		rows = append(rows, record)
		bytesRead += calculateRecordSize(record)
	}

	return rows, false, nil
}

// calculateRecordSize calculates the approximate size of a CSV record
func calculateRecordSize(record []string) int {
	size := 0
	for _, field := range record {
		size += len(field) + 1 // +1 for comma or newline
	}
	return size
}

// joinCSVRow joins a CSV row into a single string
func joinCSVRow(row []string) string {
	result := ""
	for i, field := range row {
		if i > 0 {
			result += ","
		}
		// Escape fields containing commas or quotes
		if containsSpecialChars(field) {
			result += "\"" + escapeQuotes(field) + "\""
		} else {
			result += field
		}
	}
	return result
}

// containsSpecialChars checks if a field needs quoting
func containsSpecialChars(field string) bool {
	for _, ch := range field {
		if ch == ',' || ch == '"' || ch == '\n' || ch == '\r' {
			return true
		}
	}
	return false
}

// escapeQuotes escapes quotes in a field
func escapeQuotes(field string) string {
	result := ""
	for _, ch := range field {
		if ch == '"' {
			result += "\"\""
		} else {
			result += string(ch)
		}
	}
	return result
}

// connectToServer establishes a connection to the server
func (c *Client) connectToServer() error {
	if c.conn != nil {
		return nil
	}

	addr := net.JoinHostPort(c.config.ServerIP, c.config.ServerPort)
	log.Infof("Connecting to server: %s", addr)

	conn, err := net.Dial("tcp", addr)
	if err != nil {
		return fmt.Errorf("failed to connect to server: %w", err)
	}

	c.conn = conn
	c.protocol = protocol.NewProtocol(conn)
	log.Info("Successfully connected to server")
	return nil
}

// waitForACK waits for an acknowledgment from the server
func (c *Client) waitForACK() error {
	msgType, _, err := c.protocol.ReceiveMessage()
	if err != nil {
		return fmt.Errorf("failed to receive message: %w", err)
	}

	if msgType != protocol.MessageTypeACK {
		return fmt.Errorf("expected ACK, got message type: 0x%02x", msgType)
	}

	return nil
}

// readResults reads and processes results from the server
func (c *Client) readResults() error {
	if c.conn == nil {
		return fmt.Errorf("not connected to server")
	}

	log.Info("Waiting for results from server...")

	resultsReceived := 0
	expectedResults := 4
	resultBuffers := make(map[int32][]byte)

	for resultsReceived < expectedResults {
		msgType, data, err := c.protocol.ReceiveMessage()
		if err != nil {
			return fmt.Errorf("failed to receive message: %w", err)
		}

		switch msgType {
		case protocol.MessageTypeResultChunk:
			chunk := data.(*protocol.ResultChunkMessage)
			log.Infof("Received result chunk %d/%d from queue %d (%d bytes)",
				chunk.CurrentChunk, chunk.TotalChunks, chunk.QueueID, len(chunk.Data))

			// Accumulate chunks
			resultBuffers[chunk.QueueID] = append(resultBuffers[chunk.QueueID], chunk.Data...)

		case protocol.MessageTypeResultEOF:
			eofMsg := data.(*protocol.ResultEOFMessage)
			resultsReceived++

			if result, ok := resultBuffers[eofMsg.QueueID]; ok {
				log.Infof("Result %d/%d received from queue %d - Total size: %d bytes",
					resultsReceived, expectedResults, eofMsg.QueueID, len(result))

				// Process result here (save to file, print, etc.)
				c.processResult(eofMsg.QueueID, result)

				// Clean up buffer
				delete(resultBuffers, eofMsg.QueueID)
			}

		default:
			return fmt.Errorf("unexpected message type while reading results: 0x%02x", msgType)
		}
	}

	log.Infof("All %d results received successfully", expectedResults)
	return nil
}

func (c *Client) processResult(queueID int32, data []byte) {
	// Use /results directory (mounted volume)
	resultsDir := "/results"

	// Create directory if it doesn't exist (though volume should exist)
	if err := os.MkdirAll(resultsDir, 0755); err != nil {
		log.Errorf("Failed to create results directory: %v", err)
		return
	}

	queryNum := queueID
	filename := filepath.Join(resultsDir, fmt.Sprintf("query_%d.csv", queryNum))

	file, err := os.Create(filename)
	if err != nil {
		log.Errorf("Failed to create file %s: %v", filename, err)
		return
	}
	defer file.Close()

	if _, err := file.Write(data); err != nil {
		log.Errorf("Failed to write data to %s: %v", filename, err)
		return
	}

	log.Infof("Successfully saved result for Query %d to %s (%d bytes)",
		queryNum, filename, len(data))
}<|MERGE_RESOLUTION|>--- conflicted
+++ resolved
@@ -8,11 +8,7 @@
 	"net"
 	"os"
 	"path/filepath"
-<<<<<<< HEAD
 	"strconv"
-	"strings"
-=======
->>>>>>> 6213397b
 
 	"github.com/fiuba-distribuidos-2C2025/tp1/protocol"
 	"github.com/op/go-logging"
