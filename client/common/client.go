package common

import (
	"encoding/csv"
	"fmt"
	"io"
	"math"
	"net"
	"os"
	"path/filepath"
	"strings"

	"github.com/fiuba-distribuidos-2C2025/tp1/protocol"
	"github.com/op/go-logging"
)

var log = logging.MustGetLogger("log")

const (
	defaultBatchSize = 10 * 1024 * 1024 // 10MB
)

// ClientConfig holds configuration for the client
type ClientConfig struct {
	ServerPort string
	ServerIP   string
}

// Client manages connection to the server and file transfers
type Client struct {
	config   ClientConfig
	shutdown chan struct{}
	conn     net.Conn
	protocol *protocol.Protocol
}

// fileMetadata holds metadata about the file being transferred
type fileMetadata struct {
	fileType    protocol.FileType
	totalChunks int32
}

// NewClient creates a new Client instance
func NewClient(config ClientConfig) *Client {
	return &Client{
		config:   config,
		shutdown: make(chan struct{}),
	}
}

// Start begins the client operations
func (c *Client) Start() error {
	if err := c.connectToServer(); err != nil {
		log.Errorf("Failed to connect to server: %v", err)
		return err
	}

	if err := c.TransferDataDirectory("/data"); err != nil {
		log.Errorf("Failed to transfer data: %v", err)
		return err
	}

	// Send final EOF after all directories are transferred
	if err := c.protocol.SendFinalEOF(); err != nil {
		log.Errorf("Failed to send final EOF: %v", err)
		return err
	}

	// Wait for ACK
	if err := c.waitForACK(); err != nil {
		log.Errorf("Failed to receive final EOF ACK: %v", err)
		return err
	}

	log.Info("All operations completed successfully")
	c.readResults()
	<-c.shutdown
	return nil
}

// Stop gracefully shuts down the client
func (c *Client) Stop() {
	log.Info("Shutting down client...")

	if c.conn != nil {
		if err := c.conn.Close(); err != nil {
			log.Errorf("Error closing connection: %v", err)
		}
		c.conn = nil
	}

	close(c.shutdown)
	log.Info("Client shutdown complete")
}

// TransferDataDirectory iterates over subdirectories and assigns file types
func (c *Client) TransferDataDirectory(dataPath string) error {
	entries, err := os.ReadDir(dataPath)
	if err != nil {
		return fmt.Errorf("failed to read data directory: %w", err)
	}

	// Define expected directory structure
	expectedDirs := []struct {
		name     string
		fileType protocol.FileType
	}{
		{"transactions", protocol.FileTypeTransactions},
		{"transactions_items", protocol.FileTypeTransactionItems},
		{"stores", protocol.FileTypeStores},
		{"menu_items", protocol.FileTypeMenuItems},
		{"users", protocol.FileTypeUsers},
	}

	processedCount := 0

	for _, expected := range expectedDirs {
		found := false
		for _, entry := range entries {
			if entry.Name() == expected.name && entry.IsDir() {
				found = true
				dirPath := filepath.Join(dataPath, entry.Name())
				log.Infof("Processing directory: %s (FileType: %s)", entry.Name(), expected.fileType)

				if err := c.TransferCSVFolder(dirPath, expected.fileType); err != nil {
					log.Errorf("Failed to transfer CSVs from directory %s: %v", entry.Name(), err)
					return err
				}

				if err := c.protocol.SendEOF(expected.fileType); err != nil {
					log.Errorf("Failed to send EOF for fileType %s: %v", expected.fileType, err)
					return err
				}

				if err := c.waitForACK(); err != nil {
					log.Errorf("Failed to receive EOF ACK for fileType %s: %v", expected.fileType, err)
					return err
				}

				log.Infof("Completed directory %s (FileType: %s)", entry.Name(), expected.fileType)
				processedCount++
				break
			}
		}

		if !found {
			log.Warningf("Expected directory not found: %s", expected.name)
		}
	}

	if processedCount == 0 {
		return fmt.Errorf("no expected subdirectories found in: %s", dataPath)
	}

	log.Infof("Processed %d directories successfully", processedCount)
	return nil
}

// TransferCSVFolder finds and transfers all CSV files in a directory
func (c *Client) TransferCSVFolder(folderPath string, fileType protocol.FileType) error {
	entries, err := os.ReadDir(folderPath)
	if err != nil {
		return fmt.Errorf("failed to read directory: %w", err)
	}

	csvFiles := []os.DirEntry{}
	for _, entry := range entries {
		if !entry.IsDir() && filepath.Ext(entry.Name()) == ".csv" {
			csvFiles = append(csvFiles, entry)
		}
	}

	if len(csvFiles) == 0 {
		log.Warningf("No CSV files found in %s", folderPath)
		return nil
	}

	for i, entry := range csvFiles {
		filePath := filepath.Join(folderPath, entry.Name())
		log.Infof("Transferring file %d/%d: %s (FileType: %s)",
			i+1, len(csvFiles), entry.Name(), fileType)

		if err := c.TransferCSVFile(filePath, fileType); err != nil {
			return fmt.Errorf("failed to transfer file %s: %w", filePath, err)
		}

		log.Infof("Successfully transferred file %d/%d: %s", i+1, len(csvFiles), entry.Name())
	}

	log.Infof("All %d CSV files transferred successfully from %s", len(csvFiles), folderPath)
	return nil
}

// TransferCSVFile reads and transfers a CSV file in batches
func (c *Client) TransferCSVFile(path string, fileType protocol.FileType) error {
	file, err := os.Open(path)
	if err != nil {
		return fmt.Errorf("failed to open file: %w", err)
	}
	defer file.Close()

	fileInfo, err := file.Stat()
	if err != nil {
		return fmt.Errorf("failed to get file info: %w", err)
	}

	reader := csv.NewReader(file)

	// Skip header row
	if _, err := reader.Read(); err != nil {
		return fmt.Errorf("failed to read header: %w", err)
	}

	metadata := c.calculateFileMetadata(fileInfo, fileType)
	return c.transferFileInBatches(reader, metadata)
}

// calculateFileMetadata extracts and calculates file metadata
func (c *Client) calculateFileMetadata(fileInfo os.FileInfo, fileType protocol.FileType) fileMetadata {
	totalChunks := math.Ceil(float64(fileInfo.Size()) / float64(defaultBatchSize))
	if totalChunks == 0 {
		totalChunks = 1
	}

	return fileMetadata{
		fileType:    fileType,
		totalChunks: int32(totalChunks),
	}
}

// transferFileInBatches reads and sends the file in batches
func (c *Client) transferFileInBatches(reader *csv.Reader, metadata fileMetadata) error {
	currentChunk := int32(1)

	for {
		rows, isEOF, err := c.readBatch(reader, defaultBatchSize)
		if err != nil {
			return fmt.Errorf("failed to read batch: %w", err)
		}

		if len(rows) > 0 {
			// Convert [][]string to []string (CSV format)
			csvRows := make([]string, len(rows))
			for i, row := range rows {
				csvRows[i] = joinCSVRow(row)
			}

			batchMsg := &protocol.BatchMessage{
				FileType:     metadata.fileType,
				CurrentChunk: currentChunk,
				TotalChunks:  metadata.totalChunks,
				CSVRows:      csvRows,
			}

			if err := c.protocol.SendBatch(batchMsg); err != nil {
				return fmt.Errorf("failed to send batch %d: %w", currentChunk, err)
			}

			log.Infof("Sent chunk %d/%d (FileType: %s)",
				currentChunk, metadata.totalChunks, metadata.fileType)

			// Wait for ACK
			if err := c.waitForACK(); err != nil {
				return fmt.Errorf("failed to receive ACK for chunk %d: %w", currentChunk, err)
			}
		}

		if isEOF {
			break
		}

		currentChunk++
	}

	return nil
}

// readBatch reads a batch of CSV rows up to the specified size
func (c *Client) readBatch(reader *csv.Reader, batchSize int) ([][]string, bool, error) {
	var rows [][]string
	bytesRead := 0

	for bytesRead < batchSize {
		record, err := reader.Read()
		if err != nil {
			if err == io.EOF {
				return rows, true, nil
			}
			return nil, false, fmt.Errorf("failed to read CSV record: %w", err)
		}

		rows = append(rows, record)
		bytesRead += calculateRecordSize(record)
	}

	return rows, false, nil
}

// calculateRecordSize calculates the approximate size of a CSV record
func calculateRecordSize(record []string) int {
	size := 0
	for _, field := range record {
		size += len(field) + 1 // +1 for comma or newline
	}
	return size
}

// joinCSVRow joins a CSV row into a single string
func joinCSVRow(row []string) string {
	result := ""
	for i, field := range row {
		if i > 0 {
			result += ","
		}
		// Escape fields containing commas or quotes
		if containsSpecialChars(field) {
			result += "\"" + escapeQuotes(field) + "\""
		} else {
			result += field
		}
	}
	return result
}

// containsSpecialChars checks if a field needs quoting
func containsSpecialChars(field string) bool {
	for _, ch := range field {
		if ch == ',' || ch == '"' || ch == '\n' || ch == '\r' {
			return true
		}
	}
	return false
}

// escapeQuotes escapes quotes in a field
func escapeQuotes(field string) string {
	result := ""
	for _, ch := range field {
		if ch == '"' {
			result += "\"\""
		} else {
			result += string(ch)
		}
	}
	return result
}

// connectToServer establishes a connection to the server
func (c *Client) connectToServer() error {
	if c.conn != nil {
		return nil
	}

	addr := net.JoinHostPort(c.config.ServerIP, c.config.ServerPort)
	log.Infof("Connecting to server: %s", addr)

	conn, err := net.Dial("tcp", addr)
	if err != nil {
		return fmt.Errorf("failed to connect to server: %w", err)
	}

	c.conn = conn
	c.protocol = protocol.NewProtocol(conn)
	log.Info("Successfully connected to server")
	return nil
}

// waitForACK waits for an acknowledgment from the server
func (c *Client) waitForACK() error {
	msgType, _, err := c.protocol.ReceiveMessage()
	if err != nil {
		return fmt.Errorf("failed to receive message: %w", err)
	}

	if msgType != protocol.MessageTypeACK {
		return fmt.Errorf("expected ACK, got message type: 0x%02x", msgType)
	}

	return nil
}

// readResults reads and processes results from the server
func (c *Client) readResults() error {
	if c.conn == nil {
		return fmt.Errorf("not connected to server")
	}

	log.Info("Waiting for results from server...")

	resultsReceived := 0
	expectedResults := 4
	resultBuffers := make(map[int32][]byte)

	for resultsReceived < expectedResults {
		msgType, data, err := c.protocol.ReceiveMessage()
		if err != nil {
			return fmt.Errorf("failed to receive message: %w", err)
		}

		switch msgType {
		case protocol.MessageTypeResultChunk:
			chunk := data.(*protocol.ResultChunkMessage)
			log.Infof("Received result chunk %d/%d from queue %d (%d bytes)",
				chunk.CurrentChunk, chunk.TotalChunks, chunk.QueueID, len(chunk.Data))

			// Accumulate chunks
			resultBuffers[chunk.QueueID] = append(resultBuffers[chunk.QueueID], chunk.Data...)

		case protocol.MessageTypeResultEOF:
			eofMsg := data.(*protocol.ResultEOFMessage)
			resultsReceived++

			if result, ok := resultBuffers[eofMsg.QueueID]; ok {
				log.Infof("Result %d/%d received from queue %d - Total size: %d bytes",
					resultsReceived, expectedResults, eofMsg.QueueID, len(result))

				// Process result here (save to file, print, etc.)
				c.processResult(eofMsg.QueueID, result)

				// Clean up buffer
				delete(resultBuffers, eofMsg.QueueID)
			}

		default:
			return fmt.Errorf("unexpected message type while reading results: 0x%02x", msgType)
		}
	}

	log.Infof("All %d results received successfully", expectedResults)
	return nil
}

func (c *Client) processResult(queueID int32, data []byte) {
<<<<<<< HEAD
	// Here you can save to file, print, or process the result
	result := strings.TrimSpace(string(data))
	if len(result) > 2000 {
		result = result[:2000] + "..."
	}

	log.Infof("Processing result from queue %d:\n%s", queueID, result)
=======
	// Use /results directory (mounted volume)
	resultsDir := "/results"

	// Create directory if it doesn't exist (though volume should exist)
	if err := os.MkdirAll(resultsDir, 0755); err != nil {
		log.Errorf("Failed to create results directory: %v", err)
		return
	}

	queryNum := queueID
	filename := filepath.Join(resultsDir, fmt.Sprintf("query_%d.csv", queryNum))

	file, err := os.Create(filename)
	if err != nil {
		log.Errorf("Failed to create file %s: %v", filename, err)
		return
	}
	defer file.Close()

	if _, err := file.Write(data); err != nil {
		log.Errorf("Failed to write data to %s: %v", filename, err)
		return
	}

	log.Infof("Successfully saved result for Query %d to %s (%d bytes)",
		queryNum, filename, len(data))
>>>>>>> b10e17c1
}<|MERGE_RESOLUTION|>--- conflicted
+++ resolved
@@ -8,7 +8,6 @@
 	"net"
 	"os"
 	"path/filepath"
-	"strings"
 
 	"github.com/fiuba-distribuidos-2C2025/tp1/protocol"
 	"github.com/op/go-logging"
@@ -431,15 +430,6 @@
 }
 
 func (c *Client) processResult(queueID int32, data []byte) {
-<<<<<<< HEAD
-	// Here you can save to file, print, or process the result
-	result := strings.TrimSpace(string(data))
-	if len(result) > 2000 {
-		result = result[:2000] + "..."
-	}
-
-	log.Infof("Processing result from queue %d:\n%s", queueID, result)
-=======
 	// Use /results directory (mounted volume)
 	resultsDir := "/results"
 
@@ -466,5 +456,4 @@
 
 	log.Infof("Successfully saved result for Query %d to %s (%d bytes)",
 		queryNum, filename, len(data))
->>>>>>> b10e17c1
 }