package common

import (
	"encoding/csv"
	"fmt"
	"io"
	"math"
	"net"
	"os"
	"path/filepath"

	"github.com/fiuba-distribuidos-2C2025/tp1/protocol"
	"github.com/op/go-logging"
)

var log = logging.MustGetLogger("log")

const (
	defaultBatchSize = 10 * 1024 * 1024 // 10MB
)

// ClientConfig holds configuration for the client
type ClientConfig struct {
	ServerPort string
	ServerIP   string
}

// Client manages connection to the server and file transfers
type Client struct {
	config   ClientConfig
	shutdown chan struct{}
	conn     net.Conn
	protocol *protocol.Protocol
}

// fileMetadata holds metadata about the file being transferred
type fileMetadata struct {
	fileType    protocol.FileType
	totalChunks int32
}

// NewClient creates a new Client instance
func NewClient(config ClientConfig) *Client {
	return &Client{
		config:   config,
		shutdown: make(chan struct{}),
	}
}

// Start begins the client operations
func (c *Client) Start() error {
	if err := c.connectToServer(); err != nil {
		log.Errorf("Failed to connect to server: %v", err)
		return err
	}

	if err := c.TransferDataDirectory("/data"); err != nil {
		log.Errorf("Failed to transfer data: %v", err)
		return err
	}

	// Send final EOF after all directories are transferred
	if err := c.protocol.SendFinalEOF(); err != nil {
		log.Errorf("Failed to send final EOF: %v", err)
		return err
	}

	// Wait for ACK
	if err := c.waitForACK(); err != nil {
		log.Errorf("Failed to receive final EOF ACK: %v", err)
		return err
	}

	log.Info("All operations completed successfully")
	c.readResults()
	<-c.shutdown
	return nil
}

// Stop gracefully shuts down the client
func (c *Client) Stop() {
	log.Info("Shutting down client...")

	if c.conn != nil {
		if err := c.conn.Close(); err != nil {
			log.Errorf("Error closing connection: %v", err)
		}
		c.conn = nil
	}

	close(c.shutdown)
	log.Info("Client shutdown complete")
}

// TransferDataDirectory iterates over subdirectories and assigns file types
func (c *Client) TransferDataDirectory(dataPath string) error {
	entries, err := os.ReadDir(dataPath)
	if err != nil {
		return fmt.Errorf("failed to read data directory: %w", err)
	}

	// Define expected directory structure
	expectedDirs := []struct {
		name     string
		fileType protocol.FileType
	}{
		{"transactions", protocol.FileTypeTransactions},
		{"transactions_items", protocol.FileTypeTransactionItems},
		{"stores", protocol.FileTypeStores},
		{"menu_items", protocol.FileTypeMenuItems},
		{"users", protocol.FileTypeUsers},
	}

	processedCount := 0

	for _, expected := range expectedDirs {
		found := false
		for _, entry := range entries {
			if entry.Name() == expected.name && entry.IsDir() {
				found = true
				dirPath := filepath.Join(dataPath, entry.Name())
				log.Infof("Processing directory: %s (FileType: %s)", entry.Name(), expected.fileType)

				if err := c.TransferCSVFolder(dirPath, expected.fileType); err != nil {
					log.Errorf("Failed to transfer CSVs from directory %s: %v", entry.Name(), err)
					return err
				}

				if err := c.protocol.SendEOF(expected.fileType); err != nil {
					log.Errorf("Failed to send EOF for fileType %s: %v", expected.fileType, err)
					return err
				}

				if err := c.waitForACK(); err != nil {
					log.Errorf("Failed to receive EOF ACK for fileType %s: %v", expected.fileType, err)
					return err
				}

				log.Infof("Completed directory %s (FileType: %s)", entry.Name(), expected.fileType)
				processedCount++
				break
			}
		}

		if !found {
			log.Warningf("Expected directory not found: %s", expected.name)
		}
	}

	if processedCount == 0 {
		return fmt.Errorf("no expected subdirectories found in: %s", dataPath)
	}

	log.Infof("Processed %d directories successfully", processedCount)
	return nil
}

// TransferCSVFolder finds and transfers all CSV files in a directory
func (c *Client) TransferCSVFolder(folderPath string, fileType protocol.FileType) error {
	entries, err := os.ReadDir(folderPath)
	if err != nil {
		return fmt.Errorf("failed to read directory: %w", err)
	}

	csvFiles := []os.DirEntry{}
	for _, entry := range entries {
		if !entry.IsDir() && filepath.Ext(entry.Name()) == ".csv" {
			csvFiles = append(csvFiles, entry)
		}
	}

	if len(csvFiles) == 0 {
		log.Warningf("No CSV files found in %s", folderPath)
		return nil
	}

	for i, entry := range csvFiles {
		filePath := filepath.Join(folderPath, entry.Name())
		log.Infof("Transferring file %d/%d: %s (FileType: %s)",
			i+1, len(csvFiles), entry.Name(), fileType)

		if err := c.TransferCSVFile(filePath, fileType); err != nil {
			return fmt.Errorf("failed to transfer file %s: %w", filePath, err)
		}

		log.Infof("Successfully transferred file %d/%d: %s", i+1, len(csvFiles), entry.Name())
	}

	log.Infof("All %d CSV files transferred successfully from %s", len(csvFiles), folderPath)
	return nil
}

// TransferCSVFile reads and transfers a CSV file in batches
func (c *Client) TransferCSVFile(path string, fileType protocol.FileType) error {
	file, err := os.Open(path)
	if err != nil {
		return fmt.Errorf("failed to open file: %w", err)
	}
	defer file.Close()

	fileInfo, err := file.Stat()
	if err != nil {
		return fmt.Errorf("failed to get file info: %w", err)
	}

	reader := csv.NewReader(file)

	// Skip header row
	if _, err := reader.Read(); err != nil {
		return fmt.Errorf("failed to read header: %w", err)
	}

	metadata := c.calculateFileMetadata(fileInfo, fileType)
	return c.transferFileInBatches(reader, metadata)
}

// calculateFileMetadata extracts and calculates file metadata
func (c *Client) calculateFileMetadata(fileInfo os.FileInfo, fileType protocol.FileType) fileMetadata {
	totalChunks := math.Ceil(float64(fileInfo.Size()) / float64(defaultBatchSize))
	if totalChunks == 0 {
		totalChunks = 1
	}

	return fileMetadata{
		fileType:    fileType,
		totalChunks: int32(totalChunks),
	}
}

// transferFileInBatches reads and sends the file in batches
func (c *Client) transferFileInBatches(reader *csv.Reader, metadata fileMetadata) error {
	currentChunk := int32(1)

	for {
		rows, isEOF, err := c.readBatch(reader, defaultBatchSize)
		if err != nil {
			return fmt.Errorf("failed to read batch: %w", err)
		}

		if len(rows) > 0 {
			// Convert [][]string to []string (CSV format)
			csvRows := make([]string, len(rows))
			for i, row := range rows {
				csvRows[i] = joinCSVRow(row)
			}

			batchMsg := &protocol.BatchMessage{
				FileType:     metadata.fileType,
				CurrentChunk: currentChunk,
				TotalChunks:  metadata.totalChunks,
				CSVRows:      csvRows,
			}

			if err := c.protocol.SendBatch(batchMsg); err != nil {
				return fmt.Errorf("failed to send batch %d: %w", currentChunk, err)
			}

			log.Infof("Sent chunk %d/%d (FileType: %s)",
				currentChunk, metadata.totalChunks, metadata.fileType)

			// Wait for ACK
			if err := c.waitForACK(); err != nil {
				return fmt.Errorf("failed to receive ACK for chunk %d: %w", currentChunk, err)
			}
		}

		if isEOF {
			break
		}

		currentChunk++
	}

	return nil
}

// readBatch reads a batch of CSV rows up to the specified size
func (c *Client) readBatch(reader *csv.Reader, batchSize int) ([][]string, bool, error) {
	var rows [][]string
	bytesRead := 0

	for bytesRead < batchSize {
		record, err := reader.Read()
		if err != nil {
			if err == io.EOF {
				return rows, true, nil
			}
			return nil, false, fmt.Errorf("failed to read CSV record: %w", err)
		}

		rows = append(rows, record)
		bytesRead += calculateRecordSize(record)
	}

	return rows, false, nil
}

// calculateRecordSize calculates the approximate size of a CSV record
func calculateRecordSize(record []string) int {
	size := 0
	for _, field := range record {
		size += len(field) + 1 // +1 for comma or newline
	}
	return size
}

// joinCSVRow joins a CSV row into a single string
func joinCSVRow(row []string) string {
	result := ""
	for i, field := range row {
		if i > 0 {
			result += ","
		}
		// Escape fields containing commas or quotes
		if containsSpecialChars(field) {
			result += "\"" + escapeQuotes(field) + "\""
		} else {
			result += field
		}
	}
	return result
}

// containsSpecialChars checks if a field needs quoting
func containsSpecialChars(field string) bool {
	for _, ch := range field {
		if ch == ',' || ch == '"' || ch == '\n' || ch == '\r' {
			return true
		}
	}
	return false
}

// escapeQuotes escapes quotes in a field
func escapeQuotes(field string) string {
	result := ""
	for _, ch := range field {
		if ch == '"' {
			result += "\"\""
		} else {
			result += string(ch)
		}
	}
	return result
}

// connectToServer establishes a connection to the server
func (c *Client) connectToServer() error {
	if c.conn != nil {
		return nil
	}

	addr := net.JoinHostPort(c.config.ServerIP, c.config.ServerPort)
	log.Infof("Connecting to server: %s", addr)

	conn, err := net.Dial("tcp", addr)
	if err != nil {
		return fmt.Errorf("failed to connect to server: %w", err)
	}

	c.conn = conn
	c.protocol = protocol.NewProtocol(conn)
	log.Info("Successfully connected to server")
	return nil
}

// waitForACK waits for an acknowledgment from the server
func (c *Client) waitForACK() error {
	msgType, _, err := c.protocol.ReceiveMessage()
	if err != nil {
		return fmt.Errorf("failed to receive message: %w", err)
	}

	if msgType != protocol.MessageTypeACK {
		return fmt.Errorf("expected ACK, got message type: 0x%02x", msgType)
	}

	return nil
}

// readResults reads and processes results from the server
func (c *Client) readResults() error {
	if c.conn == nil {
		return fmt.Errorf("not connected to server")
	}

	log.Info("Waiting for results from server...")

	resultsReceived := 0
	expectedResults := 4
	resultBuffers := make(map[int32][]byte)

	for resultsReceived < expectedResults {
		msgType, data, err := c.protocol.ReceiveMessage()
		if err != nil {
			return fmt.Errorf("failed to receive message: %w", err)
		}

		switch msgType {
		case protocol.MessageTypeResultChunk:
			chunk := data.(*protocol.ResultChunkMessage)
			log.Infof("Received result chunk %d/%d from queue %d (%d bytes)",
				chunk.CurrentChunk, chunk.TotalChunks, chunk.QueueID, len(chunk.Data))

			// Accumulate chunks
			resultBuffers[chunk.QueueID] = append(resultBuffers[chunk.QueueID], chunk.Data...)

		case protocol.MessageTypeResultEOF:
			eofMsg := data.(*protocol.ResultEOFMessage)
			resultsReceived++

			if result, ok := resultBuffers[eofMsg.QueueID]; ok {
				log.Infof("Result %d/%d received from queue %d - Total size: %d bytes",
					resultsReceived, expectedResults, eofMsg.QueueID, len(result))

				// Process result here (save to file, print, etc.)
				c.processResult(eofMsg.QueueID, result)

				// Clean up buffer
				delete(resultBuffers, eofMsg.QueueID)
			}

		default:
			return fmt.Errorf("unexpected message type while reading results: 0x%02x", msgType)
		}
	}

	log.Infof("All %d results received successfully", expectedResults)
	return nil
}

<<<<<<< HEAD
// readResults reads and processes results from the server
func (c *Client) readResults() error {
	if c.conn == nil {
		return fmt.Errorf("not connected to server")
	}

	log.Info("Waiting for results from server...")

	scanner := bufio.NewScanner(c.conn)

	for {
		result := []string{}
		for scanner.Scan() {
			row := scanner.Text()
			if row == "" {
				break
			}
			result = append(result, row)
		}

		if len(result) > 0 {
			resultStr := strings.Join(result, "\n")
			log.Infof("Result received - Length: %d bytes - Message:\n%s",
				len(resultStr), resultStr)
		}
		// TODO: Eventually ack here
	}
=======
// processResult processes a complete result from a queue
func (c *Client) processResult(queueID int32, data []byte) {
	// Here you can save to file, print, or process the result
	log.Infof("Processing result from queue %d:\n%s", queueID, string(data))
>>>>>>> d23f8d6b
}<|MERGE_RESOLUTION|>--- conflicted
+++ resolved
@@ -8,6 +8,7 @@
 	"net"
 	"os"
 	"path/filepath"
+	"strings"
 
 	"github.com/fiuba-distribuidos-2C2025/tp1/protocol"
 	"github.com/op/go-logging"
@@ -429,38 +430,13 @@
 	return nil
 }
 
-<<<<<<< HEAD
-// readResults reads and processes results from the server
-func (c *Client) readResults() error {
-	if c.conn == nil {
-		return fmt.Errorf("not connected to server")
-	}
-
-	log.Info("Waiting for results from server...")
-
-	scanner := bufio.NewScanner(c.conn)
-
-	for {
-		result := []string{}
-		for scanner.Scan() {
-			row := scanner.Text()
-			if row == "" {
-				break
-			}
-			result = append(result, row)
-		}
-
-		if len(result) > 0 {
-			resultStr := strings.Join(result, "\n")
-			log.Infof("Result received - Length: %d bytes - Message:\n%s",
-				len(resultStr), resultStr)
-		}
-		// TODO: Eventually ack here
-	}
-=======
 // processResult processes a complete result from a queue
 func (c *Client) processResult(queueID int32, data []byte) {
 	// Here you can save to file, print, or process the result
-	log.Infof("Processing result from queue %d:\n%s", queueID, string(data))
->>>>>>> d23f8d6b
+	result := strings.TrimSpace(string(data))
+	if len(result) > 2000 {
+		result = result[:2000] + "..."
+	}
+
+	log.Infof("Processing result from queue %d:\n%s", queueID, result)
 }