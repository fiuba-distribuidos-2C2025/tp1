--- conflicted
+++ resolved
@@ -399,11 +399,7 @@
 
 		if len(result) > 0 {
 			resultStr := strings.Join(result, "\n")
-<<<<<<< HEAD
-			log.Infof("Result received - Length: %d bnytes - Message:\n%s",
-=======
 			log.Infof("Result received - Length: %d bytes - Message: %s",
->>>>>>> bedf8288
 				len(resultStr), resultStr)
 		}
 		// TODO: Eventually ack here
