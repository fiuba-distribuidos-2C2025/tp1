--- conflicted
+++ resolved
@@ -18,10 +18,6 @@
         retries: 25
         start_period: 500ms
 
-<<<<<<< HEAD
-  request_handler:
-    container_name: request_handler
-=======
   watcher:
     container_name: watcher
     image: watcher:latest
@@ -50,8 +46,6 @@
     depends_on:
         rabbit:
             condition: service_healthy
-    labels:
-      - "monitored=true"
     networks:
       - testing_net
 
@@ -62,7 +56,9 @@
     volumes:
       - ./proxy/config.yaml:/config/config.yaml
     environment:
-      - PROXY_REQUESTHANDLERS_ADDRESSES=request_handler1:8901,request_handler2:8902
+      - PROXY_REQUESTHANDLERS_ADDRESSES=request_handler1:8901,request_handler2:8901
+    labels:
+      - "monitored=true"
     depends_on:
         rabbit:
             condition: service_healthy
@@ -73,7 +69,6 @@
 
   request_handler1:
     container_name: request_handler1
->>>>>>> e6e4736f
     image: request_handler:latest
     entrypoint: /request_handler
     volumes:
@@ -103,13 +98,8 @@
     volumes:
       - ./request_handler/config.yaml:/config/config.yaml
     depends_on:
-<<<<<<< HEAD
-        rabbit:
-            condition: service_healthy
-=======
       rabbit:
         condition: service_healthy
->>>>>>> e6e4736f
     networks:
       - testing_net
     labels:
@@ -122,7 +112,7 @@
       - REQUEST_MIDDLEWARE_RECEIVERS_MENUITEMSCOUNT=2
       - REQUEST_MIDDLEWARE_RECEIVERS_USERSCOUNT=2
       - REQUEST_IP=request_handler2
-      - REQUEST_PORT=8902
+      - REQUEST_PORT=8901
       - REQUEST_ID=2
 
   client1:
