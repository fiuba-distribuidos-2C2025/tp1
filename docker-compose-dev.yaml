--- conflicted
+++ resolved
@@ -23,14 +23,14 @@
     networks:
       - testing_net
     environment:
-        RABBITMQ_DEFAULT_USER: guest
-        RABBITMQ_DEFAULT_PASS: guest
+      RABBITMQ_DEFAULT_USER: guest
+      RABBITMQ_DEFAULT_PASS: guest
     healthcheck:
-        test: ["CMD", "rabbitmq-diagnostics", "check_port_connectivity"]
-        interval: 5s
-        timeout: 5s
-        retries: 5
-        start_period: 5s
+      test: ["CMD", "rabbitmq-diagnostics", "check_port_connectivity"]
+      interval: 5s
+      timeout: 5s
+      retries: 5
+      start_period: 5s
 
   request_handler:
     container_name: request_handler
@@ -39,8 +39,8 @@
     volumes:
       - ./request_handler/config.yaml:/config/config.yaml
     depends_on:
-        rabbit:
-            condition: service_healthy
+      rabbit:
+        condition: service_healthy
     networks:
       - testing_net
     environment:
@@ -63,14 +63,14 @@
       - RESPONSE_MIDDLEWARE_RESULTS3_COUNT=3
       - RESPONSE_MIDDLEWARE_RESULTS4_COUNT=4
     depends_on:
-        rabbit:
-            condition: service_healthy
-    networks:
-      - testing_net
-
-# ==============================================================================
-# First Query
-# ==============================================================================
+      rabbit:
+        condition: service_healthy
+    networks:
+      - testing_net
+
+  # ==============================================================================
+  # First Query
+  # ==============================================================================
 
   filter_by_year_worker1:
     container_name: filter_by_year_worker1
@@ -81,8 +81,8 @@
     networks:
       - testing_net
     depends_on:
-        rabbit:
-            condition: service_healthy
+      rabbit:
+        condition: service_healthy
     environment:
       - WORKER_JOB=YEAR_FILTER
       - WORKER_MIDDLEWARE_INPUTQUEUE=transactions
@@ -100,8 +100,8 @@
     networks:
       - testing_net
     depends_on:
-        rabbit:
-            condition: service_healthy
+      rabbit:
+        condition: service_healthy
     environment:
       - WORKER_JOB=YEAR_FILTER
       - WORKER_MIDDLEWARE_INPUTQUEUE=transactions
@@ -119,8 +119,8 @@
     networks:
       - testing_net
     depends_on:
-        rabbit:
-            condition: service_healthy
+      rabbit:
+        condition: service_healthy
     environment:
       - WORKER_JOB=HOUR_FILTER
       - WORKER_MIDDLEWARE_INPUTQUEUE=transactions_2024_2025_q1
@@ -138,8 +138,8 @@
     networks:
       - testing_net
     depends_on:
-        rabbit:
-            condition: service_healthy
+      rabbit:
+        condition: service_healthy
     environment:
       - WORKER_JOB=HOUR_FILTER
       - WORKER_MIDDLEWARE_INPUTQUEUE=transactions_2024_2025_q1
@@ -157,8 +157,8 @@
     networks:
       - testing_net
     depends_on:
-        rabbit:
-            condition: service_healthy
+      rabbit:
+        condition: service_healthy
     environment:
       - WORKER_JOB=AMOUNT_FILTER
       - WORKER_MIDDLEWARE_INPUTQUEUE=transactions_filtered_by_hour_q1
@@ -167,8 +167,6 @@
       - WORKER_MIDDLEWARE_RECEIVERS=1
       - WORKER_ID=1
 
-<<<<<<< HEAD
-=======
   filter_by_amount_worker2:
     container_name: filter_by_amount_worker2
     image: worker:latest
@@ -178,8 +176,8 @@
     networks:
       - testing_net
     depends_on:
-        rabbit:
-            condition: service_healthy
+      rabbit:
+        condition: service_healthy
     environment:
       - WORKER_JOB=AMOUNT_FILTER
       - WORKER_MIDDLEWARE_INPUTQUEUE=transactions_filtered_by_hour_q1
@@ -188,10 +186,9 @@
       - WORKER_MIDDLEWARE_RECEIVERS=1
       - WORKER_ID=2
 
->>>>>>> b10e17c1
-# ==============================================================================
-# Second Query
-# ==============================================================================
+  # ==============================================================================
+  # Second Query
+  # ==============================================================================
 
   filter_by_year_items_worker1:
     container_name: filter_by_year_items_worker1
@@ -202,8 +199,8 @@
     networks:
       - testing_net
     depends_on:
-        rabbit:
-            condition: service_healthy
+      rabbit:
+        condition: service_healthy
     environment:
       - WORKER_JOB=YEAR_FILTER_ITEMS
       - WORKER_MIDDLEWARE_INPUTQUEUE=transactions_items
@@ -221,8 +218,8 @@
     networks:
       - testing_net
     depends_on:
-        rabbit:
-            condition: service_healthy
+      rabbit:
+        condition: service_healthy
     environment:
       - WORKER_JOB=YEAR_FILTER_ITEMS
       - WORKER_MIDDLEWARE_INPUTQUEUE=transactions_items
@@ -240,8 +237,8 @@
     networks:
       - testing_net
     depends_on:
-        rabbit:
-            condition: service_healthy
+      rabbit:
+        condition: service_healthy
     environment:
       - WORKER_JOB=GROUPER_BY_YEAR_MONTH
       - WORKER_MIDDLEWARE_INPUTQUEUE=transactions_items_2024_2025
@@ -259,8 +256,8 @@
     networks:
       - testing_net
     depends_on:
-        rabbit:
-            condition: service_healthy
+      rabbit:
+        condition: service_healthy
     environment:
       - WORKER_JOB=GROUPER_BY_YEAR_MONTH
       - WORKER_MIDDLEWARE_INPUTQUEUE=transactions_items_2024_2025
@@ -278,8 +275,8 @@
     networks:
       - testing_net
     depends_on:
-        rabbit:
-            condition: service_healthy
+      rabbit:
+        condition: service_healthy
     environment:
       - WORKER_JOB=AGGREGATOR_BY_PROFIT_QUANTITY
       - WORKER_MIDDLEWARE_INPUTQUEUE=year_month_grouped_items
@@ -297,8 +294,8 @@
     networks:
       - testing_net
     depends_on:
-        rabbit:
-            condition: service_healthy
+      rabbit:
+        condition: service_healthy
     environment:
       - WORKER_JOB=JOINER_BY_ITEM_ID
       - WORKER_MIDDLEWARE_INPUTQUEUE=max_quantity_profit_items,menu_items
@@ -316,8 +313,8 @@
     networks:
       - testing_net
     depends_on:
-        rabbit:
-            condition: service_healthy
+      rabbit:
+        condition: service_healthy
     environment:
       - WORKER_JOB=JOINER_BY_ITEM_ID
       - WORKER_MIDDLEWARE_INPUTQUEUE=max_quantity_profit_items,menu_items
@@ -326,9 +323,9 @@
       - WORKER_MIDDLEWARE_RECEIVERS=1
       - WORKER_ID=2
 
-# ==============================================================================
-# Third Query
-# ==============================================================================
+  # ==============================================================================
+  # Third Query
+  # ==============================================================================
 
   grouper_by_semester_worker1:
     container_name: grouper_by_semester_worker1
@@ -339,8 +336,8 @@
     networks:
       - testing_net
     depends_on:
-        rabbit:
-            condition: service_healthy
+      rabbit:
+        condition: service_healthy
     environment:
       - WORKER_JOB=GROUPER_BY_SEMESTER
       - WORKER_MIDDLEWARE_INPUTQUEUE=transactions_filtered_by_hour_q3
@@ -358,8 +355,8 @@
     networks:
       - testing_net
     depends_on:
-        rabbit:
-            condition: service_healthy
+      rabbit:
+        condition: service_healthy
     environment:
       - WORKER_JOB=GROUPER_BY_SEMESTER
       - WORKER_MIDDLEWARE_INPUTQUEUE=transactions_filtered_by_hour_q3
@@ -377,8 +374,8 @@
     networks:
       - testing_net
     depends_on:
-        rabbit:
-            condition: service_healthy
+      rabbit:
+        condition: service_healthy
     environment:
       - WORKER_JOB=AGGREGATOR_SEMESTER
       - WORKER_MIDDLEWARE_INPUTQUEUE=semester_aggregator_queue
@@ -396,8 +393,8 @@
     networks:
       - testing_net
     depends_on:
-        rabbit:
-            condition: service_healthy
+      rabbit:
+        condition: service_healthy
     environment:
       - WORKER_JOB=JOINER_BY_STORE_ID
       - WORKER_MIDDLEWARE_INPUTQUEUE=semester_grouped_transactions,stores_q3
@@ -415,8 +412,8 @@
     networks:
       - testing_net
     depends_on:
-        rabbit:
-            condition: service_healthy
+      rabbit:
+        condition: service_healthy
     environment:
       - WORKER_JOB=JOINER_BY_STORE_ID
       - WORKER_MIDDLEWARE_INPUTQUEUE=semester_grouped_transactions,stores_q3
@@ -443,9 +440,9 @@
       - WORKER_MIDDLEWARE_RECEIVERS=1
       - WORKER_ID=3
 
-# ==============================================================================
-# Fourth Query
-# ==============================================================================
+  # ==============================================================================
+  # Fourth Query
+  # ==============================================================================
 
   grouper_by_store_user_worker1:
     container_name: grouper_by_store_user_worker1
@@ -456,8 +453,8 @@
     networks:
       - testing_net
     depends_on:
-        rabbit:
-            condition: service_healthy
+      rabbit:
+        condition: service_healthy
     environment:
       - WORKER_JOB=GROUPER_BY_STORE_USER
       - WORKER_MIDDLEWARE_INPUTQUEUE=transactions_2024_2025_q4
@@ -475,8 +472,8 @@
     networks:
       - testing_net
     depends_on:
-        rabbit:
-            condition: service_healthy
+      rabbit:
+        condition: service_healthy
     environment:
       - WORKER_JOB=GROUPER_BY_STORE_USER
       - WORKER_MIDDLEWARE_INPUTQUEUE=transactions_2024_2025_q4
@@ -494,8 +491,8 @@
     networks:
       - testing_net
     depends_on:
-        rabbit:
-            condition: service_healthy
+      rabbit:
+        condition: service_healthy
     environment:
       - WORKER_JOB=AGGREGATOR_BY_STORE_USER
       - WORKER_MIDDLEWARE_INPUTQUEUE=store_user_transactions
@@ -513,8 +510,8 @@
     networks:
       - testing_net
     depends_on:
-        rabbit:
-            condition: service_healthy
+      rabbit:
+        condition: service_healthy
     environment:
       - WORKER_JOB=JOINER_BY_USER_ID
       - WORKER_MIDDLEWARE_INPUTQUEUE=users,top_3_store_users # We first listen to top_3_store_users and then to users
@@ -532,8 +529,8 @@
     networks:
       - testing_net
     depends_on:
-        rabbit:
-            condition: service_healthy
+      rabbit:
+        condition: service_healthy
     environment:
       - WORKER_JOB=JOINER_BY_USER_ID
       - WORKER_MIDDLEWARE_INPUTQUEUE=users,top_3_store_users # We first listen to top_3_store_users and then to users
@@ -551,8 +548,8 @@
     networks:
       - testing_net
     depends_on:
-        rabbit:
-            condition: service_healthy
+      rabbit:
+        condition: service_healthy
     environment:
       - WORKER_JOB=JOINER_BY_USER_STORE
       - WORKER_MIDDLEWARE_INPUTQUEUE=top_3_users_name,stores_q4
@@ -570,8 +567,8 @@
     networks:
       - testing_net
     depends_on:
-        rabbit:
-            condition: service_healthy
+      rabbit:
+        condition: service_healthy
     environment:
       - WORKER_JOB=JOINER_BY_USER_STORE
       - WORKER_MIDDLEWARE_INPUTQUEUE=top_3_users_name,stores_q4
