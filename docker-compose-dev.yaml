--- conflicted
+++ resolved
@@ -9,14 +9,14 @@
     networks:
       - testing_net
     environment:
-        RABBITMQ_DEFAULT_USER: guest
-        RABBITMQ_DEFAULT_PASS: guest
+      RABBITMQ_DEFAULT_USER: guest
+      RABBITMQ_DEFAULT_PASS: guest
     healthcheck:
-        test: ["CMD", "rabbitmq-diagnostics", "check_port_connectivity"]
-        interval: 1s
-        timeout: 1s
-        retries: 25
-        start_period: 500ms
+      test: ["CMD", "rabbitmq-diagnostics", "check_port_connectivity"]
+      interval: 1s
+      timeout: 1s
+      retries: 25
+      start_period: 500ms
 
   watcher:
     container_name: watcher
@@ -25,8 +25,8 @@
       - /var/run/docker.sock:/var/run/docker.sock
       - ./watcher/watcher_config.json:/app/watcher_config.json
     depends_on:
-        rabbit:
-            condition: service_healthy
+      rabbit:
+        condition: service_healthy
     restart: unless-stopped
     networks:
       - testing_net
@@ -38,8 +38,8 @@
     volumes:
       - ./request_handler/config.yaml:/config/config.yaml
     depends_on:
-        rabbit:
-            condition: service_healthy
+      rabbit:
+        condition: service_healthy
     networks:
       - testing_net
     environment:
@@ -62,8 +62,8 @@
       - RESPONSE_MIDDLEWARE_RESULTS3_COUNT=3
       - RESPONSE_MIDDLEWARE_RESULTS4_COUNT=4
     depends_on:
-        rabbit:
-            condition: service_healthy
+      rabbit:
+        condition: service_healthy
     labels:
       - "monitored=true"
     networks:
@@ -74,87 +74,44 @@
     image: client:latest
     entrypoint: /client
     volumes:
-        - ./client:/config
-        - ./data:/data
-        - ./results:/results
-    depends_on:
-        rabbit:
-            condition: service_healthy
-        request_handler:
-            condition: service_started
-    labels:
-      - "monitored=true"
-    networks:
-        - testing_net
-    environment:
-        - CLIENT_ID=1
+      - ./client:/config
+      - ./data:/data
+      - ./results:/results
+    depends_on:
+      rabbit:
+        condition: service_healthy
+      request_handler:
+        condition: service_started
+    labels:
+      - "monitored=true"
+    networks:
+      - testing_net
+    environment:
+      - CLIENT_ID=1
 
   client2:
     container_name: client2
     image: client:latest
     entrypoint: /client
     volumes:
-        - ./client:/config
-        - ./data:/data
-        - ./results:/results
-    depends_on:
-        rabbit:
-            condition: service_healthy
-        request_handler:
-            condition: service_started
-    labels:
-      - "monitored=true"
-    networks:
-        - testing_net
-    environment:
-        - CLIENT_ID=2
-
-<<<<<<< HEAD
-=======
-  client3:
-    container_name: client3
-    image: client:latest
-    entrypoint: /client
-    volumes:
-        - ./client:/config
-        - ./data:/data
-        - ./results:/results
-    depends_on:
-        rabbit:
-            condition: service_healthy
-        request_handler:
-            condition: service_started
-    labels:
-      - "monitored=true"
-    networks:
-        - testing_net
-    environment:
-        - CLIENT_ID=3
-
-  client4:
-    container_name: client4
-    image: client:latest
-    entrypoint: /client
-    volumes:
-        - ./client:/config
-        - ./data:/data
-        - ./results:/results
-    depends_on:
-        rabbit:
-            condition: service_healthy
-        request_handler:
-            condition: service_started
-    labels:
-      - "monitored=true"
-    networks:
-        - testing_net
-    environment:
-        - CLIENT_ID=4
-
->>>>>>> 9bf45c30
-# ==============================================================================
-# First Query
-# ==============================================================================
+      - ./client:/config
+      - ./data:/data
+      - ./results:/results
+    depends_on:
+      rabbit:
+        condition: service_healthy
+      request_handler:
+        condition: service_started
+    labels:
+      - "monitored=true"
+    networks:
+      - testing_net
+    environment:
+      - CLIENT_ID=2
+
+  # ==============================================================================
+  # First Query
+  # ==============================================================================
 
   filter_by_year_worker1:
     container_name: filter_by_year_worker1
@@ -166,8 +123,8 @@
     networks:
       - testing_net
     depends_on:
-        rabbit:
-            condition: service_healthy
+      rabbit:
+        condition: service_healthy
     labels:
       - "monitored=true"
     environment:
@@ -189,8 +146,8 @@
     networks:
       - testing_net
     depends_on:
-        rabbit:
-            condition: service_healthy
+      rabbit:
+        condition: service_healthy
     labels:
       - "monitored=true"
     environment:
@@ -212,8 +169,8 @@
     networks:
       - testing_net
     depends_on:
-        rabbit:
-            condition: service_healthy
+      rabbit:
+        condition: service_healthy
     labels:
       - "monitored=true"
     environment:
@@ -235,8 +192,8 @@
     networks:
       - testing_net
     depends_on:
-        rabbit:
-            condition: service_healthy
+      rabbit:
+        condition: service_healthy
     labels:
       - "monitored=true"
     environment:
@@ -258,8 +215,8 @@
     networks:
       - testing_net
     depends_on:
-        rabbit:
-            condition: service_healthy
+      rabbit:
+        condition: service_healthy
     labels:
       - "monitored=true"
     environment:
@@ -281,8 +238,8 @@
     networks:
       - testing_net
     depends_on:
-        rabbit:
-            condition: service_healthy
+      rabbit:
+        condition: service_healthy
     labels:
       - "monitored=true"
     environment:
@@ -294,9 +251,9 @@
       - WORKER_ID=2
       - WORKER_BASEDIR=/base_dir
 
-# ==============================================================================
-# Second Query
-# ==============================================================================
+  # ==============================================================================
+  # Second Query
+  # ==============================================================================
 
   filter_by_year_items_worker1:
     container_name: filter_by_year_items_worker1
@@ -308,8 +265,8 @@
     networks:
       - testing_net
     depends_on:
-        rabbit:
-            condition: service_healthy
+      rabbit:
+        condition: service_healthy
     labels:
       - "monitored=true"
     environment:
@@ -331,8 +288,8 @@
     networks:
       - testing_net
     depends_on:
-        rabbit:
-            condition: service_healthy
+      rabbit:
+        condition: service_healthy
     labels:
       - "monitored=true"
     environment:
@@ -354,8 +311,8 @@
     networks:
       - testing_net
     depends_on:
-        rabbit:
-            condition: service_healthy
+      rabbit:
+        condition: service_healthy
     labels:
       - "monitored=true"
     environment:
@@ -377,8 +334,8 @@
     networks:
       - testing_net
     depends_on:
-        rabbit:
-            condition: service_healthy
+      rabbit:
+        condition: service_healthy
     labels:
       - "monitored=true"
     environment:
@@ -400,8 +357,8 @@
     networks:
       - testing_net
     depends_on:
-        rabbit:
-            condition: service_healthy
+      rabbit:
+        condition: service_healthy
     labels:
       - "monitored=true"
     environment:
@@ -423,8 +380,8 @@
     networks:
       - testing_net
     depends_on:
-        rabbit:
-            condition: service_healthy
+      rabbit:
+        condition: service_healthy
     labels:
       - "monitored=true"
     environment:
@@ -446,8 +403,8 @@
     networks:
       - testing_net
     depends_on:
-        rabbit:
-            condition: service_healthy
+      rabbit:
+        condition: service_healthy
     labels:
       - "monitored=true"
     environment:
@@ -469,8 +426,8 @@
     networks:
       - testing_net
     depends_on:
-        rabbit:
-            condition: service_healthy
+      rabbit:
+        condition: service_healthy
     labels:
       - "monitored=true"
     environment:
@@ -492,8 +449,8 @@
     networks:
       - testing_net
     depends_on:
-        rabbit:
-            condition: service_healthy
+      rabbit:
+        condition: service_healthy
     labels:
       - "monitored=true"
     environment:
@@ -515,8 +472,8 @@
     networks:
       - testing_net
     depends_on:
-        rabbit:
-            condition: service_healthy
+      rabbit:
+        condition: service_healthy
     labels:
       - "monitored=true"
     environment:
@@ -528,9 +485,9 @@
       - WORKER_ID=2
       - WORKER_BASEDIR=/base_dir
 
-# ==============================================================================
-# Third Query
-# ==============================================================================
+  # ==============================================================================
+  # Third Query
+  # ==============================================================================
 
   grouper_by_semester_worker1:
     container_name: grouper_by_semester_worker1
@@ -542,8 +499,8 @@
     networks:
       - testing_net
     depends_on:
-        rabbit:
-            condition: service_healthy
+      rabbit:
+        condition: service_healthy
     labels:
       - "monitored=true"
     environment:
@@ -565,8 +522,8 @@
     networks:
       - testing_net
     depends_on:
-        rabbit:
-            condition: service_healthy
+      rabbit:
+        condition: service_healthy
     labels:
       - "monitored=true"
     environment:
@@ -588,8 +545,8 @@
     networks:
       - testing_net
     depends_on:
-        rabbit:
-            condition: service_healthy
+      rabbit:
+        condition: service_healthy
     labels:
       - "monitored=true"
     environment:
@@ -611,8 +568,8 @@
     networks:
       - testing_net
     depends_on:
-        rabbit:
-            condition: service_healthy
+      rabbit:
+        condition: service_healthy
     labels:
       - "monitored=true"
     environment:
@@ -634,8 +591,8 @@
     networks:
       - testing_net
     depends_on:
-        rabbit:
-            condition: service_healthy
+      rabbit:
+        condition: service_healthy
     labels:
       - "monitored=true"
     environment:
@@ -657,8 +614,8 @@
     networks:
       - testing_net
     depends_on:
-        rabbit:
-            condition: service_healthy
+      rabbit:
+        condition: service_healthy
     labels:
       - "monitored=true"
     environment:
@@ -680,8 +637,8 @@
     networks:
       - testing_net
     depends_on:
-        rabbit:
-            condition: service_healthy
+      rabbit:
+        condition: service_healthy
     labels:
       - "monitored=true"
     environment:
@@ -703,8 +660,8 @@
     networks:
       - testing_net
     depends_on:
-        rabbit:
-            condition: service_healthy
+      rabbit:
+        condition: service_healthy
     labels:
       - "monitored=true"
     environment:
@@ -726,8 +683,8 @@
     networks:
       - testing_net
     depends_on:
-        rabbit:
-            condition: service_healthy
+      rabbit:
+        condition: service_healthy
     labels:
       - "monitored=true"
     environment:
@@ -739,9 +696,9 @@
       - WORKER_ID=3
       - WORKER_BASEDIR=/base_dir
 
-# ==============================================================================
-# Fourth Query
-# ==============================================================================
+  # ==============================================================================
+  # Fourth Query
+  # ==============================================================================
 
   grouper_by_store_user_worker1:
     container_name: grouper_by_store_user_worker1
@@ -753,8 +710,8 @@
     networks:
       - testing_net
     depends_on:
-        rabbit:
-            condition: service_healthy
+      rabbit:
+        condition: service_healthy
     labels:
       - "monitored=true"
     environment:
@@ -776,8 +733,8 @@
     networks:
       - testing_net
     depends_on:
-        rabbit:
-            condition: service_healthy
+      rabbit:
+        condition: service_healthy
     labels:
       - "monitored=true"
     environment:
@@ -799,8 +756,8 @@
     networks:
       - testing_net
     depends_on:
-        rabbit:
-            condition: service_healthy
+      rabbit:
+        condition: service_healthy
     labels:
       - "monitored=true"
     environment:
@@ -822,8 +779,8 @@
     networks:
       - testing_net
     depends_on:
-        rabbit:
-            condition: service_healthy
+      rabbit:
+        condition: service_healthy
     labels:
       - "monitored=true"
     environment:
@@ -845,8 +802,8 @@
     networks:
       - testing_net
     depends_on:
-        rabbit:
-            condition: service_healthy
+      rabbit:
+        condition: service_healthy
     labels:
       - "monitored=true"
     environment:
@@ -868,8 +825,8 @@
     networks:
       - testing_net
     depends_on:
-        rabbit:
-            condition: service_healthy
+      rabbit:
+        condition: service_healthy
     labels:
       - "monitored=true"
     environment:
@@ -891,8 +848,8 @@
     networks:
       - testing_net
     depends_on:
-        rabbit:
-            condition: service_healthy
+      rabbit:
+        condition: service_healthy
     labels:
       - "monitored=true"
     environment:
@@ -914,8 +871,8 @@
     networks:
       - testing_net
     depends_on:
-        rabbit:
-            condition: service_healthy
+      rabbit:
+        condition: service_healthy
     labels:
       - "monitored=true"
     environment:
@@ -937,8 +894,8 @@
     networks:
       - testing_net
     depends_on:
-        rabbit:
-            condition: service_healthy
+      rabbit:
+        condition: service_healthy
     labels:
       - "monitored=true"
     environment:
@@ -960,8 +917,8 @@
     networks:
       - testing_net
     depends_on:
-        rabbit:
-            condition: service_healthy
+      rabbit:
+        condition: service_healthy
     labels:
       - "monitored=true"
     environment:
@@ -983,8 +940,8 @@
     networks:
       - testing_net
     depends_on:
-        rabbit:
-            condition: service_healthy
+      rabbit:
+        condition: service_healthy
     labels:
       - "monitored=true"
     environment:
@@ -1006,8 +963,8 @@
     networks:
       - testing_net
     depends_on:
-        rabbit:
-            condition: service_healthy
+      rabbit:
+        condition: service_healthy
     labels:
       - "monitored=true"
     environment:
