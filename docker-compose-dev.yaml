--- conflicted
+++ resolved
@@ -37,6 +37,7 @@
     entrypoint: /response_builder
     volumes:
       - ./response_builder/config.yaml:/config/config.yaml
+      - base_dir_response_builder:/base_dir
     environment:
       - RESPONSE_MIDDLEWARE_RESULTS1_COUNT=2
       - RESPONSE_MIDDLEWARE_RESULTS2_COUNT=2
@@ -58,7 +59,9 @@
     volumes:
       - ./proxy/config.yaml:/config/config.yaml
     environment:
-      - PROXY_REQUESTHANDLERS_ADDRESSES=request_handler1:8901,request_handler2:8902
+      - PROXY_REQUESTHANDLERS_ADDRESSES=request_handler1:8901,request_handler2:8901
+    labels:
+      - "monitored=true"
     depends_on:
         rabbit:
             condition: service_healthy
@@ -96,17 +99,7 @@
     image: request_handler:latest
     entrypoint: /request_handler
     volumes:
-<<<<<<< HEAD
-      - ./response_builder/config.yaml:/config/config.yaml
-      - base_dir_response_builder:/base_dir
-    environment:
-      - RESPONSE_MIDDLEWARE_RESULTS1_COUNT=2
-      - RESPONSE_MIDDLEWARE_RESULTS2_COUNT=2
-      - RESPONSE_MIDDLEWARE_RESULTS3_COUNT=3
-      - RESPONSE_MIDDLEWARE_RESULTS4_COUNT=4
-=======
       - ./request_handler/config.yaml:/config/config.yaml
->>>>>>> e6e4736f
     depends_on:
       rabbit:
         condition: service_healthy
@@ -122,7 +115,7 @@
       - REQUEST_MIDDLEWARE_RECEIVERS_MENUITEMSCOUNT=2
       - REQUEST_MIDDLEWARE_RECEIVERS_USERSCOUNT=2
       - REQUEST_IP=request_handler2
-      - REQUEST_PORT=8902
+      - REQUEST_PORT=8901
       - REQUEST_ID=2
 
   client1:
