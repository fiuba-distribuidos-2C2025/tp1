name: tp1
services:
  rabbit:
    container_name: rabbit
    image: rabbitmq:3-management
    ports:
      - 5672:5672
      - 15672:15672 # management UI
    networks:
      - testing_net
    environment:
        RABBITMQ_DEFAULT_USER: guest
        RABBITMQ_DEFAULT_PASS: guest
    healthcheck:
        test: ["CMD", "rabbitmq-diagnostics", "check_port_connectivity"]
        interval: 1s
        timeout: 1s
        retries: 25
        start_period: 500ms

  response_builder:
    container_name: response_builder
    image: response_builder:latest
    entrypoint: /response_builder
    volumes:
      - ./response_builder/config.yaml:/config/config.yaml
    environment:
      - RESPONSE_MIDDLEWARE_RESULTS1_COUNT=2
      - RESPONSE_MIDDLEWARE_RESULTS2_COUNT=2
      - RESPONSE_MIDDLEWARE_RESULTS3_COUNT=3
      - RESPONSE_MIDDLEWARE_RESULTS4_COUNT=4
    depends_on:
        rabbit:
            condition: service_healthy
    networks:
      - testing_net

  proxy:
    container_name: proxy
    image: proxy:latest
    entrypoint: /proxy
    volumes:
      - ./proxy/config.yaml:/config/config.yaml
    environment:
      - PROXY_REQUESTHANDLERS_ADDRESSES=request_handler1:8901,request_handler2:8902,request_handler3:8903
    depends_on:
        rabbit:
            condition: service_healthy
<<<<<<< HEAD
        request_handler1:
=======
        request_handler:
>>>>>>> ce626c4f
            condition: service_started
    networks:
      - testing_net

  request_handler1:
    container_name: request_handler1
    image: request_handler:latest
    entrypoint: /request_handler
    volumes:
      - ./request_handler/config.yaml:/config/config.yaml
    depends_on:
      rabbit:
        condition: service_healthy
    networks:
      - testing_net
    environment:
      - REQUEST_MIDDLEWARE_RECEIVERS_TRANSACTIONSCOUNT=2
      - REQUEST_MIDDLEWARE_RECEIVERS_TRANSACTIONITEMSCOUNT=2
      - REQUEST_MIDDLEWARE_RECEIVERS_STORESQ3COUNT=3
      - REQUEST_MIDDLEWARE_RECEIVERS_STORESQ4COUNT=4
      - REQUEST_MIDDLEWARE_RECEIVERS_MENUITEMSCOUNT=2
      - REQUEST_MIDDLEWARE_RECEIVERS_USERSCOUNT=2
      - REQUEST_IP=request_handler1
      - REQUEST_PORT=8901
      - ID=1

  request_handler2:
    container_name: request_handler2
    image: request_handler:latest
    entrypoint: /request_handler
    volumes:
      - ./request_handler/config.yaml:/config/config.yaml
    depends_on:
<<<<<<< HEAD
      rabbit:
        condition: service_healthy
=======
        rabbit:
            condition: service_healthy
        request_handler:
            condition: service_started
>>>>>>> ce626c4f
    networks:
      - testing_net
    environment:
      - REQUEST_MIDDLEWARE_RECEIVERS_TRANSACTIONSCOUNT=2
      - REQUEST_MIDDLEWARE_RECEIVERS_TRANSACTIONITEMSCOUNT=2
      - REQUEST_MIDDLEWARE_RECEIVERS_STORESQ3COUNT=3
      - REQUEST_MIDDLEWARE_RECEIVERS_STORESQ4COUNT=4
      - REQUEST_MIDDLEWARE_RECEIVERS_MENUITEMSCOUNT=2
      - REQUEST_MIDDLEWARE_RECEIVERS_USERSCOUNT=2
      - REQUEST_IP=request_handler2
      - REQUEST_PORT=8902
      - ID=2

  request_handler3:
    container_name: request_handler3
    image: request_handler:latest
    entrypoint: /request_handler
    volumes:
      - ./request_handler/config.yaml:/config/config.yaml
    depends_on:
      rabbit:
        condition: service_healthy
    networks:
      - testing_net
    environment:
      - REQUEST_MIDDLEWARE_RECEIVERS_TRANSACTIONSCOUNT=2
      - REQUEST_MIDDLEWARE_RECEIVERS_TRANSACTIONITEMSCOUNT=2
      - REQUEST_MIDDLEWARE_RECEIVERS_STORESQ3COUNT=3
      - REQUEST_MIDDLEWARE_RECEIVERS_STORESQ4COUNT=4
      - REQUEST_MIDDLEWARE_RECEIVERS_MENUITEMSCOUNT=2
      - REQUEST_MIDDLEWARE_RECEIVERS_USERSCOUNT=2
      - REQUEST_IP=request_handler3
      - REQUEST_PORT=8903
      - ID=3

  client1:
    container_name: client1
    image: client:latest
    entrypoint: /client
    volumes:
        - ./client:/config
        - ./data:/data
        - ./results:/results
    depends_on:
        rabbit:
            condition: service_healthy
<<<<<<< HEAD
        proxy:
=======
        request_handler:
>>>>>>> ce626c4f
            condition: service_started
    networks:
        - testing_net
    environment:
        - CLIENT_ID=1

  client2:
    container_name: client2
    image: client:latest
    entrypoint: /client
    volumes:
        - ./client:/config
        - ./data:/data
        - ./results:/results
    depends_on:
        rabbit:
            condition: service_healthy
<<<<<<< HEAD
        proxy:
=======
        request_handler:
>>>>>>> ce626c4f
            condition: service_started
    networks:
        - testing_net
    environment:
        - CLIENT_ID=2

# ==============================================================================
# First Query
# ==============================================================================

  filter_by_year_worker1:
    container_name: filter_by_year_worker1
    image: worker:latest
    entrypoint: /worker
    volumes:
      - ./worker/config.yaml:/config.yaml
      - base_dir_filter_by_year_1:/base_dir
    networks:
      - testing_net
    depends_on:
        rabbit:
            condition: service_healthy
    environment:
      - WORKER_JOB=YEAR_FILTER
      - WORKER_MIDDLEWARE_INPUTQUEUE=transactions
      - WORKER_MIDDLEWARE_SENDERS=1
      - WORKER_MIDDLEWARE_OUTPUTQUEUE=transactions_2024_2025_q1,transactions_2024_2025_q4
      - WORKER_MIDDLEWARE_RECEIVERS=2,2
      - WORKER_ID=1
      - WORKER_BASEDIR=/base_dir

  filter_by_year_worker2:
    container_name: filter_by_year_worker2
    image: worker:latest
    entrypoint: /worker
    volumes:
      - ./worker/config.yaml:/config.yaml
      - base_dir_filter_by_year_2:/base_dir
    networks:
      - testing_net
    depends_on:
        rabbit:
            condition: service_healthy
    environment:
      - WORKER_JOB=YEAR_FILTER
      - WORKER_MIDDLEWARE_INPUTQUEUE=transactions
      - WORKER_MIDDLEWARE_SENDERS=1
      - WORKER_MIDDLEWARE_OUTPUTQUEUE=transactions_2024_2025_q1,transactions_2024_2025_q4
      - WORKER_MIDDLEWARE_RECEIVERS=2,2
      - WORKER_ID=2
      - WORKER_BASEDIR=/base_dir

  filter_by_hour_worker1:
    container_name: filter_by_hour_worker1
    image: worker:latest
    entrypoint: /worker
    volumes:
      - ./worker/config.yaml:/config.yaml
      - base_dir_filter_by_hour_1:/base_dir
    networks:
      - testing_net
    depends_on:
        rabbit:
            condition: service_healthy
    environment:
      - WORKER_JOB=HOUR_FILTER
      - WORKER_MIDDLEWARE_INPUTQUEUE=transactions_2024_2025_q1
      - WORKER_MIDDLEWARE_SENDERS=2
      - WORKER_MIDDLEWARE_OUTPUTQUEUE=transactions_filtered_by_hour_q1,transactions_filtered_by_hour_q3
      - WORKER_MIDDLEWARE_RECEIVERS=2,2
      - WORKER_ID=1
      - WORKER_BASEDIR=/base_dir

  filter_by_hour_worker2:
    container_name: filter_by_hour_worker2
    image: worker:latest
    entrypoint: /worker
    volumes:
      - ./worker/config.yaml:/config.yaml
      - base_dir_filter_by_hour_2:/base_dir
    networks:
      - testing_net
    depends_on:
        rabbit:
            condition: service_healthy
    environment:
      - WORKER_JOB=HOUR_FILTER
      - WORKER_MIDDLEWARE_INPUTQUEUE=transactions_2024_2025_q1
      - WORKER_MIDDLEWARE_SENDERS=2
      - WORKER_MIDDLEWARE_OUTPUTQUEUE=transactions_filtered_by_hour_q1,transactions_filtered_by_hour_q3
      - WORKER_MIDDLEWARE_RECEIVERS=2,2
      - WORKER_ID=2
      - WORKER_BASEDIR=/base_dir

  filter_by_amount_worker1:
    container_name: filter_by_amount_worker1
    image: worker:latest
    entrypoint: /worker
    volumes:
      - ./worker/config.yaml:/config.yaml
      - base_dir_filter_by_amount_1:/base_dir
    networks:
      - testing_net
    depends_on:
        rabbit:
            condition: service_healthy
    environment:
      - WORKER_JOB=AMOUNT_FILTER
      - WORKER_MIDDLEWARE_INPUTQUEUE=transactions_filtered_by_hour_q1
      - WORKER_MIDDLEWARE_OUTPUTQUEUE=results_1
      - WORKER_MIDDLEWARE_SENDERS=2
      - WORKER_MIDDLEWARE_RECEIVERS=1
      - WORKER_ID=1
      - WORKER_BASEDIR=/base_dir

  filter_by_amount_worker2:
    container_name: filter_by_amount_worker2
    image: worker:latest
    entrypoint: /worker
    volumes:
      - ./worker/config.yaml:/config.yaml
      - base_dir_filter_by_amount_2:/base_dir
    networks:
      - testing_net
    depends_on:
        rabbit:
            condition: service_healthy
    environment:
      - WORKER_JOB=AMOUNT_FILTER
      - WORKER_MIDDLEWARE_INPUTQUEUE=transactions_filtered_by_hour_q1
      - WORKER_MIDDLEWARE_OUTPUTQUEUE=results_1
      - WORKER_MIDDLEWARE_SENDERS=2
      - WORKER_MIDDLEWARE_RECEIVERS=1
      - WORKER_ID=2
      - WORKER_BASEDIR=/base_dir

# ==============================================================================
# Second Query
# ==============================================================================

  filter_by_year_items_worker1:
    container_name: filter_by_year_items_worker1
    image: worker:latest
    entrypoint: /worker
    volumes:
      - ./worker/config.yaml:/config.yaml
      - base_dir_filter_by_year_items_1:/base_dir
    networks:
      - testing_net
    depends_on:
        rabbit:
            condition: service_healthy
    environment:
      - WORKER_JOB=YEAR_FILTER_ITEMS
      - WORKER_MIDDLEWARE_INPUTQUEUE=transactions_items
      - WORKER_MIDDLEWARE_OUTPUTQUEUE=transactions_items_2024_2025
      - WORKER_MIDDLEWARE_SENDERS=1
      - WORKER_MIDDLEWARE_RECEIVERS=2
      - WORKER_ID=1
      - WORKER_BASEDIR=/base_dir

  filter_by_year_items_worker2:
    container_name: filter_by_year_items_worker2
    image: worker:latest
    entrypoint: /worker
    volumes:
      - ./worker/config.yaml:/config.yaml
      - base_dir_filter_by_year_items_2:/base_dir
    networks:
      - testing_net
    depends_on:
        rabbit:
            condition: service_healthy
    environment:
      - WORKER_JOB=YEAR_FILTER_ITEMS
      - WORKER_MIDDLEWARE_INPUTQUEUE=transactions_items
      - WORKER_MIDDLEWARE_OUTPUTQUEUE=transactions_items_2024_2025
      - WORKER_MIDDLEWARE_SENDERS=1
      - WORKER_MIDDLEWARE_RECEIVERS=2
      - WORKER_ID=2
      - WORKER_BASEDIR=/base_dir

  grouper_by_year_month_worker1:
    container_name: grouper_by_year_month_worker1
    image: worker:latest
    entrypoint: /worker
    volumes:
      - ./worker/config.yaml:/config.yaml
      - base_dir_grouper_by_year_month_1:/base_dir
    networks:
      - testing_net
    depends_on:
        rabbit:
            condition: service_healthy
    environment:
      - WORKER_JOB=GROUPER_BY_YEAR_MONTH
      - WORKER_MIDDLEWARE_INPUTQUEUE=transactions_items_2024_2025
      - WORKER_MIDDLEWARE_OUTPUTQUEUE=year_month_grouped_items
      - WORKER_MIDDLEWARE_SENDERS=2
      - WORKER_MIDDLEWARE_RECEIVERS=4
      - WORKER_ID=1
      - WORKER_BASEDIR=/base_dir

  grouper_by_year_month_worker2:
    container_name: grouper_by_year_month_worker2
    image: worker:latest
    entrypoint: /worker
    volumes:
      - ./worker/config.yaml:/config.yaml
      - base_dir_grouper_by_year_month_2:/base_dir
    networks:
      - testing_net
    depends_on:
        rabbit:
            condition: service_healthy
    environment:
      - WORKER_JOB=GROUPER_BY_YEAR_MONTH
      - WORKER_MIDDLEWARE_INPUTQUEUE=transactions_items_2024_2025
      - WORKER_MIDDLEWARE_OUTPUTQUEUE=year_month_grouped_items
      - WORKER_MIDDLEWARE_SENDERS=2
      - WORKER_MIDDLEWARE_RECEIVERS=4
      - WORKER_ID=2
      - WORKER_BASEDIR=/base_dir

  aggregator_by_profit_quantity1:
    container_name: aggregator_by_profit_quantity1
    image: worker:latest
    entrypoint: /worker
    volumes:
      - ./worker/config.yaml:/config.yaml
      - base_dir_aggregator_by_profit_quantity_1:/base_dir
    networks:
      - testing_net
    depends_on:
        rabbit:
            condition: service_healthy
    environment:
      - WORKER_JOB=AGGREGATOR_BY_PROFIT_QUANTITY
      - WORKER_MIDDLEWARE_INPUTQUEUE=year_month_grouped_items
      - WORKER_MIDDLEWARE_OUTPUTQUEUE=max_quantity_profit_items
      - WORKER_MIDDLEWARE_SENDERS=2
      - WORKER_MIDDLEWARE_RECEIVERS=2
      - WORKER_ID=1
      - WORKER_BASEDIR=/base_dir

  aggregator_by_profit_quantity2:
    container_name: aggregator_by_profit_quantity2
    image: worker:latest
    entrypoint: /worker
    volumes:
      - ./worker/config.yaml:/config.yaml
      - base_dir_aggregator_by_profit_quantity_2:/base_dir
    networks:
      - testing_net
    depends_on:
        rabbit:
            condition: service_healthy
    environment:
      - WORKER_JOB=AGGREGATOR_BY_PROFIT_QUANTITY
      - WORKER_MIDDLEWARE_INPUTQUEUE=year_month_grouped_items
      - WORKER_MIDDLEWARE_OUTPUTQUEUE=max_quantity_profit_items
      - WORKER_MIDDLEWARE_SENDERS=2
      - WORKER_MIDDLEWARE_RECEIVERS=2
      - WORKER_ID=2
      - WORKER_BASEDIR=/base_dir

  aggregator_by_profit_quantity3:
    container_name: aggregator_by_profit_quantity3
    image: worker:latest
    entrypoint: /worker
    volumes:
      - ./worker/config.yaml:/config.yaml
      - base_dir_aggregator_by_profit_quantity_3:/base_dir
    networks:
      - testing_net
    depends_on:
        rabbit:
            condition: service_healthy
    environment:
      - WORKER_JOB=AGGREGATOR_BY_PROFIT_QUANTITY
      - WORKER_MIDDLEWARE_INPUTQUEUE=year_month_grouped_items
      - WORKER_MIDDLEWARE_OUTPUTQUEUE=max_quantity_profit_items
      - WORKER_MIDDLEWARE_SENDERS=2
      - WORKER_MIDDLEWARE_RECEIVERS=2
      - WORKER_ID=3
      - WORKER_BASEDIR=/base_dir

  aggregator_by_profit_quantity4:
    container_name: aggregator_by_profit_quantity4
    image: worker:latest
    entrypoint: /worker
    volumes:
      - ./worker/config.yaml:/config.yaml
      - base_dir_aggregator_by_profit_quantity_4:/base_dir
    networks:
      - testing_net
    depends_on:
        rabbit:
            condition: service_healthy
    environment:
      - WORKER_JOB=AGGREGATOR_BY_PROFIT_QUANTITY
      - WORKER_MIDDLEWARE_INPUTQUEUE=year_month_grouped_items
      - WORKER_MIDDLEWARE_OUTPUTQUEUE=max_quantity_profit_items
      - WORKER_MIDDLEWARE_SENDERS=2
      - WORKER_MIDDLEWARE_RECEIVERS=2
      - WORKER_ID=4
      - WORKER_BASEDIR=/base_dir

  joiner_by_item_id1:
    container_name: joiner_by_item_id1
    image: worker:latest
    entrypoint: /worker
    volumes:
      - ./worker/config.yaml:/config.yaml
      - base_dir_joiner_by_item_id_1:/base_dir
    networks:
      - testing_net
    depends_on:
        rabbit:
            condition: service_healthy
    environment:
      - WORKER_JOB=JOINER_BY_ITEM_ID
      - WORKER_MIDDLEWARE_INPUTQUEUE=max_quantity_profit_items,menu_items
      - WORKER_MIDDLEWARE_OUTPUTQUEUE=results_2
      - WORKER_MIDDLEWARE_SENDERS=4,1
      - WORKER_MIDDLEWARE_RECEIVERS=1
      - WORKER_ID=1
      - WORKER_BASEDIR=/base_dir

  joiner_by_item_id2:
    container_name: joiner_by_item_id2
    image: worker:latest
    entrypoint: /worker
    volumes:
      - ./worker/config.yaml:/config.yaml
      - base_dir_joiner_by_item_id_2:/base_dir
    networks:
      - testing_net
    depends_on:
        rabbit:
            condition: service_healthy
    environment:
      - WORKER_JOB=JOINER_BY_ITEM_ID
      - WORKER_MIDDLEWARE_INPUTQUEUE=max_quantity_profit_items,menu_items
      - WORKER_MIDDLEWARE_OUTPUTQUEUE=results_2
      - WORKER_MIDDLEWARE_SENDERS=4,1
      - WORKER_MIDDLEWARE_RECEIVERS=1
      - WORKER_ID=2
      - WORKER_BASEDIR=/base_dir

# ==============================================================================
# Third Query
# ==============================================================================

  grouper_by_semester_worker1:
    container_name: grouper_by_semester_worker1
    image: worker:latest
    entrypoint: /worker
    volumes:
      - ./worker/config.yaml:/config.yaml
      - base_dir_grouper_by_semester_1:/base_dir
    networks:
      - testing_net
    depends_on:
        rabbit:
            condition: service_healthy
    environment:
      - WORKER_JOB=GROUPER_BY_SEMESTER
      - WORKER_MIDDLEWARE_INPUTQUEUE=transactions_filtered_by_hour_q3
      - WORKER_MIDDLEWARE_SENDERS=2
      - WORKER_MIDDLEWARE_OUTPUTQUEUE=semester_aggregator_queue
      - WORKER_MIDDLEWARE_RECEIVERS=4
      - WORKER_ID=1
      - WORKER_BASEDIR=/base_dir

  grouper_by_semester_worker2:
    container_name: grouper_by_semester_worker2
    image: worker:latest
    entrypoint: /worker
    volumes:
      - ./worker/config.yaml:/config.yaml
      - base_dir_grouper_by_semester_2:/base_dir
    networks:
      - testing_net
    depends_on:
        rabbit:
            condition: service_healthy
    environment:
      - WORKER_JOB=GROUPER_BY_SEMESTER
      - WORKER_MIDDLEWARE_INPUTQUEUE=transactions_filtered_by_hour_q3
      - WORKER_MIDDLEWARE_SENDERS=2
      - WORKER_MIDDLEWARE_OUTPUTQUEUE=semester_aggregator_queue
      - WORKER_MIDDLEWARE_RECEIVERS=4
      - WORKER_ID=2
      - WORKER_BASEDIR=/base_dir

  aggregator_semester_worker1:
    container_name: aggregator_semester_worker1
    image: worker:latest
    entrypoint: /worker
    volumes:
      - ./worker/config.yaml:/config.yaml
      - base_dir_aggregator_semester_1:/base_dir
    networks:
      - testing_net
    depends_on:
        rabbit:
            condition: service_healthy
    environment:
      - WORKER_JOB=AGGREGATOR_SEMESTER
      - WORKER_MIDDLEWARE_INPUTQUEUE=semester_aggregator_queue
      - WORKER_MIDDLEWARE_SENDERS=2
      - WORKER_MIDDLEWARE_OUTPUTQUEUE=semester_grouped_transactions
      - WORKER_MIDDLEWARE_RECEIVERS=3
      - WORKER_ID=1
      - WORKER_BASEDIR=/base_dir

  aggregator_semester_worker2:
    container_name: aggregator_semester_worker2
    image: worker:latest
    entrypoint: /worker
    volumes:
      - ./worker/config.yaml:/config.yaml
      - base_dir_aggregator_semester_2:/base_dir
    networks:
      - testing_net
    depends_on:
        rabbit:
            condition: service_healthy
    environment:
      - WORKER_JOB=AGGREGATOR_SEMESTER
      - WORKER_MIDDLEWARE_INPUTQUEUE=semester_aggregator_queue
      - WORKER_MIDDLEWARE_SENDERS=2
      - WORKER_MIDDLEWARE_OUTPUTQUEUE=semester_grouped_transactions
      - WORKER_MIDDLEWARE_RECEIVERS=3
      - WORKER_ID=2
      - WORKER_BASEDIR=/base_dir

  aggregator_semester_worker3:
    container_name: aggregator_semester_worker3
    image: worker:latest
    entrypoint: /worker
    volumes:
      - ./worker/config.yaml:/config.yaml
      - base_dir_aggregator_semester_3:/base_dir
    networks:
      - testing_net
    depends_on:
        rabbit:
            condition: service_healthy
    environment:
      - WORKER_JOB=AGGREGATOR_SEMESTER
      - WORKER_MIDDLEWARE_INPUTQUEUE=semester_aggregator_queue
      - WORKER_MIDDLEWARE_SENDERS=2
      - WORKER_MIDDLEWARE_OUTPUTQUEUE=semester_grouped_transactions
      - WORKER_MIDDLEWARE_RECEIVERS=3
      - WORKER_ID=3
      - WORKER_BASEDIR=/base_dir

  aggregator_semester_worker4:
    container_name: aggregator_semester_worker4
    image: worker:latest
    entrypoint: /worker
    volumes:
      - ./worker/config.yaml:/config.yaml
      - base_dir_aggregator_semester_4:/base_dir
    networks:
      - testing_net
    depends_on:
        rabbit:
            condition: service_healthy
    environment:
      - WORKER_JOB=AGGREGATOR_SEMESTER
      - WORKER_MIDDLEWARE_INPUTQUEUE=semester_aggregator_queue
      - WORKER_MIDDLEWARE_SENDERS=2
      - WORKER_MIDDLEWARE_OUTPUTQUEUE=semester_grouped_transactions
      - WORKER_MIDDLEWARE_RECEIVERS=3
      - WORKER_ID=4
      - WORKER_BASEDIR=/base_dir

  joiner_by_store_id1:
    container_name: joiner_by_store_id1
    image: worker:latest
    entrypoint: /worker
    volumes:
      - ./worker/config.yaml:/config.yaml
      - base_dir_joiner_by_store_id_1:/base_dir
    networks:
      - testing_net
    depends_on:
        rabbit:
            condition: service_healthy
    environment:
      - WORKER_JOB=JOINER_BY_STORE_ID
      - WORKER_MIDDLEWARE_INPUTQUEUE=semester_grouped_transactions,stores_q3
      - WORKER_MIDDLEWARE_SENDERS=4,1
      - WORKER_MIDDLEWARE_OUTPUTQUEUE=results_3
      - WORKER_MIDDLEWARE_RECEIVERS=1
      - WORKER_ID=1
      - WORKER_BASEDIR=/base_dir

  joiner_by_store_id2:
    container_name: joiner_by_store_id2
    image: worker:latest
    entrypoint: /worker
    volumes:
      - ./worker/config.yaml:/config.yaml
      - base_dir_joiner_by_store_id_2:/base_dir
    networks:
      - testing_net
    depends_on:
        rabbit:
            condition: service_healthy
    environment:
      - WORKER_JOB=JOINER_BY_STORE_ID
      - WORKER_MIDDLEWARE_INPUTQUEUE=semester_grouped_transactions,stores_q3
      - WORKER_MIDDLEWARE_SENDERS=4,1
      - WORKER_MIDDLEWARE_OUTPUTQUEUE=results_3
      - WORKER_MIDDLEWARE_RECEIVERS=1
      - WORKER_ID=2
      - WORKER_BASEDIR=/base_dir

  joiner_by_store_id3:
    container_name: joiner_by_store_id3
    image: worker:latest
    entrypoint: /worker
    volumes:
      - ./worker/config.yaml:/config.yaml
      - base_dir_joiner_by_store_id_3:/base_dir
    networks:
      - testing_net
    depends_on:
        rabbit:
            condition: service_healthy
    environment:
      - WORKER_JOB=JOINER_BY_STORE_ID
      - WORKER_MIDDLEWARE_INPUTQUEUE=semester_grouped_transactions,stores_q3
      - WORKER_MIDDLEWARE_SENDERS=4,1
      - WORKER_MIDDLEWARE_OUTPUTQUEUE=results_3
      - WORKER_MIDDLEWARE_RECEIVERS=1
      - WORKER_ID=3
      - WORKER_BASEDIR=/base_dir

# ==============================================================================
# Fourth Query
# ==============================================================================

  grouper_by_store_user_worker1:
    container_name: grouper_by_store_user_worker1
    image: worker:latest
    entrypoint: /worker
    volumes:
      - ./worker/config.yaml:/config.yaml
      - base_dir_grouper_by_store_user_1:/base_dir
    networks:
      - testing_net
    depends_on:
        rabbit:
            condition: service_healthy
    environment:
      - WORKER_JOB=GROUPER_BY_STORE_USER
      - WORKER_MIDDLEWARE_INPUTQUEUE=transactions_2024_2025_q4
      - WORKER_MIDDLEWARE_SENDERS=2
      - WORKER_MIDDLEWARE_OUTPUTQUEUE=store_user_transactions
      - WORKER_MIDDLEWARE_RECEIVERS=4
      - WORKER_ID=1
      - WORKER_BASEDIR=/base_dir

  grouper_by_store_user_worker2:
    container_name: grouper_by_store_user_worker2
    image: worker:latest
    entrypoint: /worker
    volumes:
      - ./worker/config.yaml:/config.yaml
      - base_dir_grouper_by_store_user_2:/base_dir
    networks:
      - testing_net
    depends_on:
        rabbit:
            condition: service_healthy
    environment:
      - WORKER_JOB=GROUPER_BY_STORE_USER
      - WORKER_MIDDLEWARE_INPUTQUEUE=transactions_2024_2025_q4
      - WORKER_MIDDLEWARE_SENDERS=2
      - WORKER_MIDDLEWARE_OUTPUTQUEUE=store_user_transactions
      - WORKER_MIDDLEWARE_RECEIVERS=4
      - WORKER_ID=2
      - WORKER_BASEDIR=/base_dir

  aggregator_by_store_user1:
    container_name: aggregator_by_store_user1
    image: worker:latest
    entrypoint: /worker
    volumes:
      - ./worker/config.yaml:/config.yaml
      - base_dir_aggregator_by_store_user_1:/base_dir
    networks:
      - testing_net
    depends_on:
        rabbit:
            condition: service_healthy
    environment:
      - WORKER_JOB=AGGREGATOR_BY_STORE_USER
      - WORKER_MIDDLEWARE_INPUTQUEUE=store_user_transactions
      - WORKER_MIDDLEWARE_SENDERS=2
      - WORKER_MIDDLEWARE_OUTPUTQUEUE=top_3_store_users
      - WORKER_MIDDLEWARE_RECEIVERS=2
      - WORKER_ID=1
      - WORKER_BASEDIR=/base_dir

  aggregator_by_store_user2:
    container_name: aggregator_by_store_user2
    image: worker:latest
    entrypoint: /worker
    volumes:
      - ./worker/config.yaml:/config.yaml
      - base_dir_aggregator_by_store_user_2:/base_dir
    networks:
      - testing_net
    depends_on:
        rabbit:
            condition: service_healthy
    environment:
      - WORKER_JOB=AGGREGATOR_BY_STORE_USER
      - WORKER_MIDDLEWARE_INPUTQUEUE=store_user_transactions
      - WORKER_MIDDLEWARE_SENDERS=2
      - WORKER_MIDDLEWARE_OUTPUTQUEUE=top_3_store_users
      - WORKER_MIDDLEWARE_RECEIVERS=2
      - WORKER_ID=2
      - WORKER_BASEDIR=/base_dir

  aggregator_by_store_user3:
    container_name: aggregator_by_store_user3
    image: worker:latest
    entrypoint: /worker
    volumes:
      - ./worker/config.yaml:/config.yaml
      - base_dir_aggregator_by_store_user_3:/base_dir
    networks:
      - testing_net
    depends_on:
        rabbit:
            condition: service_healthy
    environment:
      - WORKER_JOB=AGGREGATOR_BY_STORE_USER
      - WORKER_MIDDLEWARE_INPUTQUEUE=store_user_transactions
      - WORKER_MIDDLEWARE_SENDERS=2
      - WORKER_MIDDLEWARE_OUTPUTQUEUE=top_3_store_users
      - WORKER_MIDDLEWARE_RECEIVERS=2
      - WORKER_ID=3
      - WORKER_BASEDIR=/base_dir

  aggregator_by_store_user4:
    container_name: aggregator_by_store_user4
    image: worker:latest
    entrypoint: /worker
    volumes:
      - ./worker/config.yaml:/config.yaml
      - base_dir_aggregator_by_store_user_4:/base_dir
    networks:
      - testing_net
    depends_on:
        rabbit:
            condition: service_healthy
    environment:
      - WORKER_JOB=AGGREGATOR_BY_STORE_USER
      - WORKER_MIDDLEWARE_INPUTQUEUE=store_user_transactions
      - WORKER_MIDDLEWARE_SENDERS=2
      - WORKER_MIDDLEWARE_OUTPUTQUEUE=top_3_store_users
      - WORKER_MIDDLEWARE_RECEIVERS=2
      - WORKER_ID=4
      - WORKER_BASEDIR=/base_dir

  joiner_by_user_id1:
    container_name: joiner_by_user_id1
    image: worker:latest
    entrypoint: /worker
    volumes:
      - ./worker/config.yaml:/config.yaml
      - base_dir_joiner_by_user_id_1:/base_dir
    networks:
      - testing_net
    depends_on:
        rabbit:
            condition: service_healthy
    environment:
      - WORKER_JOB=JOINER_BY_USER_ID
      - WORKER_MIDDLEWARE_INPUTQUEUE=users,top_3_store_users # We first listen to top_3_store_users and then to users
      - WORKER_MIDDLEWARE_SENDERS=1,4
      - WORKER_MIDDLEWARE_OUTPUTQUEUE=top_3_users_name
      - WORKER_MIDDLEWARE_RECEIVERS=4
      - WORKER_ID=1
      - WORKER_BASEDIR=/base_dir

  joiner_by_user_id2:
    container_name: joiner_by_user_id2
    image: worker:latest
    entrypoint: /worker
    volumes:
      - ./worker/config.yaml:/config.yaml
      - base_dir_joiner_by_user_id_2:/base_dir
    networks:
      - testing_net
    depends_on:
        rabbit:
            condition: service_healthy
    environment:
      - WORKER_JOB=JOINER_BY_USER_ID
      - WORKER_MIDDLEWARE_INPUTQUEUE=users,top_3_store_users # We first listen to top_3_store_users and then to users
      - WORKER_MIDDLEWARE_SENDERS=1,4
      - WORKER_MIDDLEWARE_OUTPUTQUEUE=top_3_users_name
      - WORKER_MIDDLEWARE_RECEIVERS=4
      - WORKER_ID=2
      - WORKER_BASEDIR=/base_dir

  joiner_by_user_store1:
    container_name: joiner_by_user_store1
    image: worker:latest
    entrypoint: /worker
    volumes:
      - ./worker/config.yaml:/config.yaml
      - base_dir_joiner_by_user_store_1:/base_dir
    networks:
      - testing_net
    depends_on:
        rabbit:
            condition: service_healthy
    environment:
      - WORKER_JOB=JOINER_BY_USER_STORE
      - WORKER_MIDDLEWARE_INPUTQUEUE=top_3_users_name,stores_q4
      - WORKER_MIDDLEWARE_SENDERS=2,1
      - WORKER_MIDDLEWARE_OUTPUTQUEUE=results_4
      - WORKER_MIDDLEWARE_RECEIVERS=1
      - WORKER_ID=1
      - WORKER_BASEDIR=/base_dir

  joiner_by_user_store2:
    container_name: joiner_by_user_store2
    image: worker:latest
    entrypoint: /worker
    volumes:
      - ./worker/config.yaml:/config.yaml
      - base_dir_joiner_by_user_store_2:/base_dir
    networks:
      - testing_net
    depends_on:
        rabbit:
            condition: service_healthy
    environment:
      - WORKER_JOB=JOINER_BY_USER_STORE
      - WORKER_MIDDLEWARE_INPUTQUEUE=top_3_users_name,stores_q4
      - WORKER_MIDDLEWARE_SENDERS=2,1
      - WORKER_MIDDLEWARE_OUTPUTQUEUE=results_4
      - WORKER_MIDDLEWARE_RECEIVERS=1
      - WORKER_ID=2
      - WORKER_BASEDIR=/base_dir

  joiner_by_user_store3:
    container_name: joiner_by_user_store3
    image: worker:latest
    entrypoint: /worker
    volumes:
      - ./worker/config.yaml:/config.yaml
      - base_dir_joiner_by_user_store_3:/base_dir
    networks:
      - testing_net
    depends_on:
        rabbit:
            condition: service_healthy
    environment:
      - WORKER_JOB=JOINER_BY_USER_STORE
      - WORKER_MIDDLEWARE_INPUTQUEUE=top_3_users_name,stores_q4
      - WORKER_MIDDLEWARE_SENDERS=2,1
      - WORKER_MIDDLEWARE_OUTPUTQUEUE=results_4
      - WORKER_MIDDLEWARE_RECEIVERS=1
      - WORKER_ID=3
      - WORKER_BASEDIR=/base_dir

  joiner_by_user_store4:
    container_name: joiner_by_user_store4
    image: worker:latest
    entrypoint: /worker
    volumes:
      - ./worker/config.yaml:/config.yaml
      - base_dir_joiner_by_user_store_4:/base_dir
    networks:
      - testing_net
    depends_on:
        rabbit:
            condition: service_healthy
    environment:
      - WORKER_JOB=JOINER_BY_USER_STORE
      - WORKER_MIDDLEWARE_INPUTQUEUE=top_3_users_name,stores_q4
      - WORKER_MIDDLEWARE_SENDERS=2,1
      - WORKER_MIDDLEWARE_OUTPUTQUEUE=results_4
      - WORKER_MIDDLEWARE_RECEIVERS=1
      - WORKER_ID=4
      - WORKER_BASEDIR=/base_dir

volumes:
  base_dir_filter_by_year_1:
  base_dir_filter_by_year_2:
  base_dir_filter_by_hour_1:
  base_dir_filter_by_hour_2:
  base_dir_filter_by_amount_1:
  base_dir_filter_by_amount_2:
  base_dir_filter_by_year_items_1:
  base_dir_filter_by_year_items_2:
  base_dir_grouper_by_year_month_1:
  base_dir_grouper_by_year_month_2:
  base_dir_aggregator_by_profit_quantity_1:
  base_dir_aggregator_by_profit_quantity_2:
  base_dir_aggregator_by_profit_quantity_3:
  base_dir_aggregator_by_profit_quantity_4:
  base_dir_joiner_by_item_id_1:
  base_dir_joiner_by_item_id_2:
  base_dir_grouper_by_semester_1:
  base_dir_grouper_by_semester_2:
  base_dir_aggregator_semester_1:
  base_dir_aggregator_semester_2:
  base_dir_aggregator_semester_3:
  base_dir_aggregator_semester_4:
  base_dir_joiner_by_store_id_1:
  base_dir_joiner_by_store_id_2:
  base_dir_joiner_by_store_id_3:
  base_dir_grouper_by_store_user_1:
  base_dir_grouper_by_store_user_2:
  base_dir_aggregator_by_store_user_1:
  base_dir_aggregator_by_store_user_2:
  base_dir_aggregator_by_store_user_3:
  base_dir_aggregator_by_store_user_4:
  base_dir_joiner_by_user_id_1:
  base_dir_joiner_by_user_id_2:
  base_dir_joiner_by_user_store_1:
  base_dir_joiner_by_user_store_2:
  base_dir_joiner_by_user_store_3:
  base_dir_joiner_by_user_store_4:
networks:
  testing_net:
    ipam:
      driver: default
      config:
        - subnet: 172.25.125.0/24<|MERGE_RESOLUTION|>--- conflicted
+++ resolved
@@ -42,15 +42,11 @@
     volumes:
       - ./proxy/config.yaml:/config/config.yaml
     environment:
-      - PROXY_REQUESTHANDLERS_ADDRESSES=request_handler1:8901,request_handler2:8902,request_handler3:8903
-    depends_on:
-        rabbit:
-            condition: service_healthy
-<<<<<<< HEAD
+      - PROXY_REQUESTHANDLERS_ADDRESSES=request_handler1:8901,request_handler2:8902
+    depends_on:
+        rabbit:
+            condition: service_healthy
         request_handler1:
-=======
-        request_handler:
->>>>>>> ce626c4f
             condition: service_started
     networks:
       - testing_net
@@ -84,15 +80,8 @@
     volumes:
       - ./request_handler/config.yaml:/config/config.yaml
     depends_on:
-<<<<<<< HEAD
       rabbit:
         condition: service_healthy
-=======
-        rabbit:
-            condition: service_healthy
-        request_handler:
-            condition: service_started
->>>>>>> ce626c4f
     networks:
       - testing_net
     environment:
@@ -106,28 +95,6 @@
       - REQUEST_PORT=8902
       - ID=2
 
-  request_handler3:
-    container_name: request_handler3
-    image: request_handler:latest
-    entrypoint: /request_handler
-    volumes:
-      - ./request_handler/config.yaml:/config/config.yaml
-    depends_on:
-      rabbit:
-        condition: service_healthy
-    networks:
-      - testing_net
-    environment:
-      - REQUEST_MIDDLEWARE_RECEIVERS_TRANSACTIONSCOUNT=2
-      - REQUEST_MIDDLEWARE_RECEIVERS_TRANSACTIONITEMSCOUNT=2
-      - REQUEST_MIDDLEWARE_RECEIVERS_STORESQ3COUNT=3
-      - REQUEST_MIDDLEWARE_RECEIVERS_STORESQ4COUNT=4
-      - REQUEST_MIDDLEWARE_RECEIVERS_MENUITEMSCOUNT=2
-      - REQUEST_MIDDLEWARE_RECEIVERS_USERSCOUNT=2
-      - REQUEST_IP=request_handler3
-      - REQUEST_PORT=8903
-      - ID=3
-
   client1:
     container_name: client1
     image: client:latest
@@ -139,11 +106,7 @@
     depends_on:
         rabbit:
             condition: service_healthy
-<<<<<<< HEAD
         proxy:
-=======
-        request_handler:
->>>>>>> ce626c4f
             condition: service_started
     networks:
         - testing_net
@@ -161,16 +124,48 @@
     depends_on:
         rabbit:
             condition: service_healthy
-<<<<<<< HEAD
         proxy:
-=======
-        request_handler:
->>>>>>> ce626c4f
             condition: service_started
     networks:
         - testing_net
     environment:
         - CLIENT_ID=2
+
+  client3:
+    container_name: client3
+    image: client:latest
+    entrypoint: /client
+    volumes:
+        - ./client:/config
+        - ./data:/data
+        - ./results:/results
+    depends_on:
+        rabbit:
+            condition: service_healthy
+        proxy:
+            condition: service_started
+    networks:
+        - testing_net
+    environment:
+        - CLIENT_ID=3
+
+  client4:
+    container_name: client4
+    image: client:latest
+    entrypoint: /client
+    volumes:
+        - ./client:/config
+        - ./data:/data
+        - ./results:/results
+    depends_on:
+        rabbit:
+            condition: service_healthy
+        proxy:
+            condition: service_started
+    networks:
+        - testing_net
+    environment:
+        - CLIENT_ID=4
 
 # ==============================================================================
 # First Query
