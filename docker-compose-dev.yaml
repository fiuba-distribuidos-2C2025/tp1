--- conflicted
+++ resolved
@@ -92,45 +92,6 @@
     environment:
         - CLIENT_ID=2
 
-<<<<<<< HEAD
-  client3:
-    container_name: client3
-    image: client:latest
-    entrypoint: /client
-    volumes:
-        - ./client:/config
-        - ./data:/data
-        - ./results:/results
-    depends_on:
-        rabbit:
-            condition: service_healthy
-        request_handler:
-            condition: service_started
-    networks:
-        - testing_net
-    environment:
-        - CLIENT_ID=3
-
-  client4:
-    container_name: client4
-    image: client:latest
-    entrypoint: /client
-    volumes:
-        - ./client:/config
-        - ./data:/data
-        - ./results:/results
-    depends_on:
-        rabbit:
-            condition: service_healthy
-        request_handler:
-            condition: service_started
-    networks:
-        - testing_net
-    environment:
-        - CLIENT_ID=4
-
-=======
->>>>>>> 57984f41
 # ==============================================================================
 # First Query
 # ==============================================================================
