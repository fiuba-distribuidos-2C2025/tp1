--- conflicted
+++ resolved
@@ -18,7 +18,40 @@
         retries: 25
         start_period: 500ms
 
-<<<<<<< HEAD
+  watcher:
+    container_name: watcher
+    image: watcher:latest
+    volumes:
+      - /var/run/docker.sock:/var/run/docker.sock
+      - ./watcher/watcher_config.json:/app/watcher_config.json
+    depends_on:
+        rabbit:
+            condition: service_healthy
+    restart: unless-stopped
+    networks:
+      - testing_net
+
+  request_handler:
+    container_name: request_handler
+    image: request_handler:latest
+    entrypoint: /request_handler
+    volumes:
+      - ./request_handler/config.yaml:/config/config.yaml
+    depends_on:
+        rabbit:
+            condition: service_healthy
+    networks:
+      - testing_net
+    labels:
+      - "monitored=true"
+    environment:
+      - REQUEST_MIDDLEWARE_RECEIVERS_TRANSACTIONSCOUNT=2
+      - REQUEST_MIDDLEWARE_RECEIVERS_TRANSACTIONITEMSCOUNT=2
+      - REQUEST_MIDDLEWARE_RECEIVERS_STORESQ3COUNT=3
+      - REQUEST_MIDDLEWARE_RECEIVERS_STORESQ4COUNT=4
+      - REQUEST_MIDDLEWARE_RECEIVERS_MENUITEMSCOUNT=2
+      - REQUEST_MIDDLEWARE_RECEIVERS_USERSCOUNT=2
+
   response_builder:
     container_name: response_builder
     image: response_builder:latest
@@ -33,6 +66,8 @@
     depends_on:
         rabbit:
             condition: service_healthy
+    labels:
+      - "monitored=true"
     networks:
       - testing_net
 
@@ -54,23 +89,6 @@
 
   request_handler1:
     container_name: request_handler1
-=======
-  watcher:
-    container_name: watcher
-    image: watcher:latest
-    volumes:
-      - /var/run/docker.sock:/var/run/docker.sock
-      - ./watcher/watcher_config.json:/app/watcher_config.json
-    depends_on:
-        rabbit:
-            condition: service_healthy
-    restart: unless-stopped
-    networks:
-      - testing_net
-
-  request_handler:
-    container_name: request_handler
->>>>>>> 57984f41
     image: request_handler:latest
     entrypoint: /request_handler
     volumes:
@@ -80,8 +98,6 @@
         condition: service_healthy
     networks:
       - testing_net
-    labels:
-      - "monitored=true"
     environment:
       - REQUEST_MIDDLEWARE_RECEIVERS_TRANSACTIONSCOUNT=2
       - REQUEST_MIDDLEWARE_RECEIVERS_TRANSACTIONITEMSCOUNT=2
@@ -100,15 +116,8 @@
     volumes:
       - ./request_handler/config.yaml:/config/config.yaml
     depends_on:
-<<<<<<< HEAD
       rabbit:
         condition: service_healthy
-=======
-        rabbit:
-            condition: service_healthy
-    labels:
-      - "monitored=true"
->>>>>>> 57984f41
     networks:
       - testing_net
     environment:
@@ -158,45 +167,6 @@
     environment:
         - CLIENT_ID=2
 
-<<<<<<< HEAD
-  client3:
-    container_name: client3
-    image: client:latest
-    entrypoint: /client
-    volumes:
-        - ./client:/config
-        - ./data:/data
-        - ./results:/results
-    depends_on:
-        rabbit:
-            condition: service_healthy
-        proxy:
-            condition: service_started
-    networks:
-        - testing_net
-    environment:
-        - CLIENT_ID=3
-
-  client4:
-    container_name: client4
-    image: client:latest
-    entrypoint: /client
-    volumes:
-        - ./client:/config
-        - ./data:/data
-        - ./results:/results
-    depends_on:
-        rabbit:
-            condition: service_healthy
-        proxy:
-            condition: service_started
-    networks:
-        - testing_net
-    environment:
-        - CLIENT_ID=4
-
-=======
->>>>>>> 57984f41
 # ==============================================================================
 # First Query
 # ==============================================================================
