name: tp1
services:
  rabbit:
    container_name: rabbit
    image: rabbitmq:3-management
    ports:
      - 5672:5672
      - 15672:15672 # management UI
    networks:
      - testing_net
    environment:
        RABBITMQ_DEFAULT_USER: guest
        RABBITMQ_DEFAULT_PASS: guest
    healthcheck:
        test: ["CMD", "rabbitmq-diagnostics", "check_port_connectivity"]
        interval: 1s
        timeout: 1s
        retries: 25
        start_period: 500ms

<<<<<<< HEAD
  response_builder:
    container_name: response_builder
    image: response_builder:latest
    entrypoint: /response_builder
    volumes:
      - ./response_builder/config.yaml:/config/config.yaml
      - base_dir_response_builder:/base_dir
    environment:
      - RESPONSE_MIDDLEWARE_RESULTS1_COUNT=2
      - RESPONSE_MIDDLEWARE_RESULTS2_COUNT=2
      - RESPONSE_MIDDLEWARE_RESULTS3_COUNT=3
      - RESPONSE_MIDDLEWARE_RESULTS4_COUNT=4
      - RESPONSE_MIDDLEWARE_RECEIVER=2
    depends_on:
        rabbit:
            condition: service_healthy
    networks:
      - testing_net

=======
>>>>>>> 09d049a0
  proxy:
    container_name: proxy
    image: proxy:latest
    entrypoint: /proxy
    volumes:
      - ./proxy/config.yaml:/config/config.yaml
    environment:
      - PROXY_REQUESTHANDLERS_ADDRESSES=request_handler1:8901,request_handler2:8901
    depends_on:
        rabbit:
            condition: service_healthy
        request_handler1:
            condition: service_started
    networks:
      - testing_net

# ==============================================================================
# Request Handlers
# ==============================================================================

  request_handler1:
    container_name: request_handler1
    image: request_handler:latest
    entrypoint: /request_handler
    volumes:
      - ./request_handler/config.yaml:/config/config.yaml
    depends_on:
      rabbit:
        condition: service_healthy
    networks:
      - testing_net
    environment:
      - REQUEST_MIDDLEWARE_RECEIVERS_TRANSACTIONSCOUNT=2
      - REQUEST_MIDDLEWARE_RECEIVERS_TRANSACTIONITEMSCOUNT=2
      - REQUEST_MIDDLEWARE_RECEIVERS_STORESQ3COUNT=3
      - REQUEST_MIDDLEWARE_RECEIVERS_STORESQ4COUNT=4
      - REQUEST_MIDDLEWARE_RECEIVERS_MENUITEMSCOUNT=2
      - REQUEST_MIDDLEWARE_RECEIVERS_USERSCOUNT=2
      - REQUEST_IP=request_handler1
      - REQUEST_PORT=8901
      - REQUEST_ID=1

  request_handler2:
    container_name: request_handler2
    image: request_handler:latest
    entrypoint: /request_handler
    volumes:
      - ./request_handler/config.yaml:/config/config.yaml
    depends_on:
      rabbit:
        condition: service_healthy
    networks:
      - testing_net
    environment:
      - REQUEST_MIDDLEWARE_RECEIVERS_TRANSACTIONSCOUNT=2
      - REQUEST_MIDDLEWARE_RECEIVERS_TRANSACTIONITEMSCOUNT=2
      - REQUEST_MIDDLEWARE_RECEIVERS_STORESQ3COUNT=3
      - REQUEST_MIDDLEWARE_RECEIVERS_STORESQ4COUNT=4
      - REQUEST_MIDDLEWARE_RECEIVERS_MENUITEMSCOUNT=2
      - REQUEST_MIDDLEWARE_RECEIVERS_USERSCOUNT=2
      - REQUEST_IP=request_handler2
      - REQUEST_PORT=8901
      - REQUEST_ID=2

# ==============================================================================
# First Query
# ==============================================================================

  filter_by_year_worker1:
    container_name: filter_by_year_worker1
    image: worker:latest
    entrypoint: /worker
    volumes:
      - ./worker/config.yaml:/config.yaml
      - base_dir_filter_by_year_1:/base_dir
    networks:
      - testing_net
    depends_on:
        rabbit:
            condition: service_healthy
    environment:
      - WORKER_JOB=YEAR_FILTER
      - WORKER_MIDDLEWARE_INPUTQUEUE=transactions
      - WORKER_MIDDLEWARE_SENDERS=1
      - WORKER_MIDDLEWARE_OUTPUTQUEUE=transactions_2024_2025_q1,transactions_2024_2025_q4
      - WORKER_MIDDLEWARE_RECEIVERS=2,2
      - WORKER_ID=1
      - WORKER_BASEDIR=/base_dir

  filter_by_year_worker2:
    container_name: filter_by_year_worker2
    image: worker:latest
    entrypoint: /worker
    volumes:
      - ./worker/config.yaml:/config.yaml
      - base_dir_filter_by_year_2:/base_dir
    networks:
      - testing_net
    depends_on:
        rabbit:
            condition: service_healthy
    environment:
      - WORKER_JOB=YEAR_FILTER
      - WORKER_MIDDLEWARE_INPUTQUEUE=transactions
      - WORKER_MIDDLEWARE_SENDERS=1
      - WORKER_MIDDLEWARE_OUTPUTQUEUE=transactions_2024_2025_q1,transactions_2024_2025_q4
      - WORKER_MIDDLEWARE_RECEIVERS=2,2
      - WORKER_ID=2
      - WORKER_BASEDIR=/base_dir

  filter_by_hour_worker1:
    container_name: filter_by_hour_worker1
    image: worker:latest
    entrypoint: /worker
    volumes:
      - ./worker/config.yaml:/config.yaml
      - base_dir_filter_by_hour_1:/base_dir
    networks:
      - testing_net
    depends_on:
        rabbit:
            condition: service_healthy
    environment:
      - WORKER_JOB=HOUR_FILTER
      - WORKER_MIDDLEWARE_INPUTQUEUE=transactions_2024_2025_q1
      - WORKER_MIDDLEWARE_SENDERS=2
      - WORKER_MIDDLEWARE_OUTPUTQUEUE=transactions_filtered_by_hour_q1,transactions_filtered_by_hour_q3
      - WORKER_MIDDLEWARE_RECEIVERS=2,2
      - WORKER_ID=1
      - WORKER_BASEDIR=/base_dir

  filter_by_hour_worker2:
    container_name: filter_by_hour_worker2
    image: worker:latest
    entrypoint: /worker
    volumes:
      - ./worker/config.yaml:/config.yaml
      - base_dir_filter_by_hour_2:/base_dir
    networks:
      - testing_net
    depends_on:
        rabbit:
            condition: service_healthy
    environment:
      - WORKER_JOB=HOUR_FILTER
      - WORKER_MIDDLEWARE_INPUTQUEUE=transactions_2024_2025_q1
      - WORKER_MIDDLEWARE_SENDERS=2
      - WORKER_MIDDLEWARE_OUTPUTQUEUE=transactions_filtered_by_hour_q1,transactions_filtered_by_hour_q3
      - WORKER_MIDDLEWARE_RECEIVERS=2,2
      - WORKER_ID=2
      - WORKER_BASEDIR=/base_dir

  filter_by_amount_worker1:
    container_name: filter_by_amount_worker1
    image: worker:latest
    entrypoint: /worker
    volumes:
      - ./worker/config.yaml:/config.yaml
      - base_dir_filter_by_amount_1:/base_dir
    networks:
      - testing_net
    depends_on:
        rabbit:
            condition: service_healthy
    environment:
      - WORKER_JOB=AMOUNT_FILTER
      - WORKER_MIDDLEWARE_INPUTQUEUE=transactions_filtered_by_hour_q1
      - WORKER_MIDDLEWARE_OUTPUTQUEUE=results_1
      - WORKER_MIDDLEWARE_SENDERS=2
      - WORKER_MIDDLEWARE_RECEIVERS=2
      - WORKER_ID=1
      - WORKER_BASEDIR=/base_dir

  filter_by_amount_worker2:
    container_name: filter_by_amount_worker2
    image: worker:latest
    entrypoint: /worker
    volumes:
      - ./worker/config.yaml:/config.yaml
      - base_dir_filter_by_amount_2:/base_dir
    networks:
      - testing_net
    depends_on:
        rabbit:
            condition: service_healthy
    environment:
      - WORKER_JOB=AMOUNT_FILTER
      - WORKER_MIDDLEWARE_INPUTQUEUE=transactions_filtered_by_hour_q1
      - WORKER_MIDDLEWARE_OUTPUTQUEUE=results_1
      - WORKER_MIDDLEWARE_SENDERS=2
      - WORKER_MIDDLEWARE_RECEIVERS=2
      - WORKER_ID=2
      - WORKER_BASEDIR=/base_dir

# ==============================================================================
# Second Query
# ==============================================================================

  filter_by_year_items_worker1:
    container_name: filter_by_year_items_worker1
    image: worker:latest
    entrypoint: /worker
    volumes:
      - ./worker/config.yaml:/config.yaml
      - base_dir_filter_by_year_items_1:/base_dir
    networks:
      - testing_net
    depends_on:
        rabbit:
            condition: service_healthy
    environment:
      - WORKER_JOB=YEAR_FILTER_ITEMS
      - WORKER_MIDDLEWARE_INPUTQUEUE=transactions_items
      - WORKER_MIDDLEWARE_OUTPUTQUEUE=transactions_items_2024_2025
      - WORKER_MIDDLEWARE_SENDERS=1
      - WORKER_MIDDLEWARE_RECEIVERS=2
      - WORKER_ID=1
      - WORKER_BASEDIR=/base_dir

  filter_by_year_items_worker2:
    container_name: filter_by_year_items_worker2
    image: worker:latest
    entrypoint: /worker
    volumes:
      - ./worker/config.yaml:/config.yaml
      - base_dir_filter_by_year_items_2:/base_dir
    networks:
      - testing_net
    depends_on:
        rabbit:
            condition: service_healthy
    environment:
      - WORKER_JOB=YEAR_FILTER_ITEMS
      - WORKER_MIDDLEWARE_INPUTQUEUE=transactions_items
      - WORKER_MIDDLEWARE_OUTPUTQUEUE=transactions_items_2024_2025
      - WORKER_MIDDLEWARE_SENDERS=1
      - WORKER_MIDDLEWARE_RECEIVERS=2
      - WORKER_ID=2
      - WORKER_BASEDIR=/base_dir

  grouper_by_year_month_worker1:
    container_name: grouper_by_year_month_worker1
    image: worker:latest
    entrypoint: /worker
    volumes:
      - ./worker/config.yaml:/config.yaml
      - base_dir_grouper_by_year_month_1:/base_dir
    networks:
      - testing_net
    depends_on:
        rabbit:
            condition: service_healthy
    environment:
      - WORKER_JOB=GROUPER_BY_YEAR_MONTH
      - WORKER_MIDDLEWARE_INPUTQUEUE=transactions_items_2024_2025
      - WORKER_MIDDLEWARE_OUTPUTQUEUE=year_month_grouped_items
      - WORKER_MIDDLEWARE_SENDERS=2
      - WORKER_MIDDLEWARE_RECEIVERS=4
      - WORKER_ID=1
      - WORKER_BASEDIR=/base_dir

  grouper_by_year_month_worker2:
    container_name: grouper_by_year_month_worker2
    image: worker:latest
    entrypoint: /worker
    volumes:
      - ./worker/config.yaml:/config.yaml
      - base_dir_grouper_by_year_month_2:/base_dir
    networks:
      - testing_net
    depends_on:
        rabbit:
            condition: service_healthy
    environment:
      - WORKER_JOB=GROUPER_BY_YEAR_MONTH
      - WORKER_MIDDLEWARE_INPUTQUEUE=transactions_items_2024_2025
      - WORKER_MIDDLEWARE_OUTPUTQUEUE=year_month_grouped_items
      - WORKER_MIDDLEWARE_SENDERS=2
      - WORKER_MIDDLEWARE_RECEIVERS=4
      - WORKER_ID=2
      - WORKER_BASEDIR=/base_dir

  aggregator_by_profit_quantity1:
    container_name: aggregator_by_profit_quantity1
    image: worker:latest
    entrypoint: /worker
    volumes:
      - ./worker/config.yaml:/config.yaml
      - base_dir_aggregator_by_profit_quantity_1:/base_dir
    networks:
      - testing_net
    depends_on:
        rabbit:
            condition: service_healthy
    environment:
      - WORKER_JOB=AGGREGATOR_BY_PROFIT_QUANTITY
      - WORKER_MIDDLEWARE_INPUTQUEUE=year_month_grouped_items
      - WORKER_MIDDLEWARE_OUTPUTQUEUE=max_quantity_profit_items
      - WORKER_MIDDLEWARE_SENDERS=2
      - WORKER_MIDDLEWARE_RECEIVERS=2
      - WORKER_ID=1
      - WORKER_BASEDIR=/base_dir

  aggregator_by_profit_quantity2:
    container_name: aggregator_by_profit_quantity2
    image: worker:latest
    entrypoint: /worker
    volumes:
      - ./worker/config.yaml:/config.yaml
      - base_dir_aggregator_by_profit_quantity_2:/base_dir
    networks:
      - testing_net
    depends_on:
        rabbit:
            condition: service_healthy
    environment:
      - WORKER_JOB=AGGREGATOR_BY_PROFIT_QUANTITY
      - WORKER_MIDDLEWARE_INPUTQUEUE=year_month_grouped_items
      - WORKER_MIDDLEWARE_OUTPUTQUEUE=max_quantity_profit_items
      - WORKER_MIDDLEWARE_SENDERS=2
      - WORKER_MIDDLEWARE_RECEIVERS=2
      - WORKER_ID=2
      - WORKER_BASEDIR=/base_dir

  aggregator_by_profit_quantity3:
    container_name: aggregator_by_profit_quantity3
    image: worker:latest
    entrypoint: /worker
    volumes:
      - ./worker/config.yaml:/config.yaml
      - base_dir_aggregator_by_profit_quantity_3:/base_dir
    networks:
      - testing_net
    depends_on:
        rabbit:
            condition: service_healthy
    environment:
      - WORKER_JOB=AGGREGATOR_BY_PROFIT_QUANTITY
      - WORKER_MIDDLEWARE_INPUTQUEUE=year_month_grouped_items
      - WORKER_MIDDLEWARE_OUTPUTQUEUE=max_quantity_profit_items
      - WORKER_MIDDLEWARE_SENDERS=2
      - WORKER_MIDDLEWARE_RECEIVERS=2
      - WORKER_ID=3
      - WORKER_BASEDIR=/base_dir

  aggregator_by_profit_quantity4:
    container_name: aggregator_by_profit_quantity4
    image: worker:latest
    entrypoint: /worker
    volumes:
      - ./worker/config.yaml:/config.yaml
      - base_dir_aggregator_by_profit_quantity_4:/base_dir
    networks:
      - testing_net
    depends_on:
        rabbit:
            condition: service_healthy
    environment:
      - WORKER_JOB=AGGREGATOR_BY_PROFIT_QUANTITY
      - WORKER_MIDDLEWARE_INPUTQUEUE=year_month_grouped_items
      - WORKER_MIDDLEWARE_OUTPUTQUEUE=max_quantity_profit_items
      - WORKER_MIDDLEWARE_SENDERS=2
      - WORKER_MIDDLEWARE_RECEIVERS=2
      - WORKER_ID=4
      - WORKER_BASEDIR=/base_dir

  joiner_by_item_id1:
    container_name: joiner_by_item_id1
    image: worker:latest
    entrypoint: /worker
    volumes:
      - ./worker/config.yaml:/config.yaml
      - base_dir_joiner_by_item_id_1:/base_dir
    networks:
      - testing_net
    depends_on:
        rabbit:
            condition: service_healthy
    environment:
      - WORKER_JOB=JOINER_BY_ITEM_ID
      - WORKER_MIDDLEWARE_INPUTQUEUE=max_quantity_profit_items,menu_items
      - WORKER_MIDDLEWARE_OUTPUTQUEUE=results_2
      - WORKER_MIDDLEWARE_SENDERS=4,1
      - WORKER_MIDDLEWARE_RECEIVERS=2
      - WORKER_ID=1
      - WORKER_BASEDIR=/base_dir

  joiner_by_item_id2:
    container_name: joiner_by_item_id2
    image: worker:latest
    entrypoint: /worker
    volumes:
      - ./worker/config.yaml:/config.yaml
      - base_dir_joiner_by_item_id_2:/base_dir
    networks:
      - testing_net
    depends_on:
        rabbit:
            condition: service_healthy
    environment:
      - WORKER_JOB=JOINER_BY_ITEM_ID
      - WORKER_MIDDLEWARE_INPUTQUEUE=max_quantity_profit_items,menu_items
      - WORKER_MIDDLEWARE_OUTPUTQUEUE=results_2
      - WORKER_MIDDLEWARE_SENDERS=4,1
      - WORKER_MIDDLEWARE_RECEIVERS=2
      - WORKER_ID=2
      - WORKER_BASEDIR=/base_dir

# ==============================================================================
# Third Query
# ==============================================================================

  grouper_by_semester_worker1:
    container_name: grouper_by_semester_worker1
    image: worker:latest
    entrypoint: /worker
    volumes:
      - ./worker/config.yaml:/config.yaml
      - base_dir_grouper_by_semester_1:/base_dir
    networks:
      - testing_net
    depends_on:
        rabbit:
            condition: service_healthy
    environment:
      - WORKER_JOB=GROUPER_BY_SEMESTER
      - WORKER_MIDDLEWARE_INPUTQUEUE=transactions_filtered_by_hour_q3
      - WORKER_MIDDLEWARE_SENDERS=2
      - WORKER_MIDDLEWARE_OUTPUTQUEUE=semester_aggregator_queue
      - WORKER_MIDDLEWARE_RECEIVERS=4
      - WORKER_ID=1
      - WORKER_BASEDIR=/base_dir

  grouper_by_semester_worker2:
    container_name: grouper_by_semester_worker2
    image: worker:latest
    entrypoint: /worker
    volumes:
      - ./worker/config.yaml:/config.yaml
      - base_dir_grouper_by_semester_2:/base_dir
    networks:
      - testing_net
    depends_on:
        rabbit:
            condition: service_healthy
    environment:
      - WORKER_JOB=GROUPER_BY_SEMESTER
      - WORKER_MIDDLEWARE_INPUTQUEUE=transactions_filtered_by_hour_q3
      - WORKER_MIDDLEWARE_SENDERS=2
      - WORKER_MIDDLEWARE_OUTPUTQUEUE=semester_aggregator_queue
      - WORKER_MIDDLEWARE_RECEIVERS=4
      - WORKER_ID=2
      - WORKER_BASEDIR=/base_dir

  aggregator_semester_worker1:
    container_name: aggregator_semester_worker1
    image: worker:latest
    entrypoint: /worker
    volumes:
      - ./worker/config.yaml:/config.yaml
      - base_dir_aggregator_semester_1:/base_dir
    networks:
      - testing_net
    depends_on:
        rabbit:
            condition: service_healthy
    environment:
      - WORKER_JOB=AGGREGATOR_SEMESTER
      - WORKER_MIDDLEWARE_INPUTQUEUE=semester_aggregator_queue
      - WORKER_MIDDLEWARE_SENDERS=2
      - WORKER_MIDDLEWARE_OUTPUTQUEUE=semester_grouped_transactions
      - WORKER_MIDDLEWARE_RECEIVERS=3
      - WORKER_ID=1
      - WORKER_BASEDIR=/base_dir

  aggregator_semester_worker2:
    container_name: aggregator_semester_worker2
    image: worker:latest
    entrypoint: /worker
    volumes:
      - ./worker/config.yaml:/config.yaml
      - base_dir_aggregator_semester_2:/base_dir
    networks:
      - testing_net
    depends_on:
        rabbit:
            condition: service_healthy
    environment:
      - WORKER_JOB=AGGREGATOR_SEMESTER
      - WORKER_MIDDLEWARE_INPUTQUEUE=semester_aggregator_queue
      - WORKER_MIDDLEWARE_SENDERS=2
      - WORKER_MIDDLEWARE_OUTPUTQUEUE=semester_grouped_transactions
      - WORKER_MIDDLEWARE_RECEIVERS=3
      - WORKER_ID=2
      - WORKER_BASEDIR=/base_dir

  aggregator_semester_worker3:
    container_name: aggregator_semester_worker3
    image: worker:latest
    entrypoint: /worker
    volumes:
      - ./worker/config.yaml:/config.yaml
      - base_dir_aggregator_semester_3:/base_dir
    networks:
      - testing_net
    depends_on:
        rabbit:
            condition: service_healthy
    environment:
      - WORKER_JOB=AGGREGATOR_SEMESTER
      - WORKER_MIDDLEWARE_INPUTQUEUE=semester_aggregator_queue
      - WORKER_MIDDLEWARE_SENDERS=2
      - WORKER_MIDDLEWARE_OUTPUTQUEUE=semester_grouped_transactions
      - WORKER_MIDDLEWARE_RECEIVERS=3
      - WORKER_ID=3
      - WORKER_BASEDIR=/base_dir

  aggregator_semester_worker4:
    container_name: aggregator_semester_worker4
    image: worker:latest
    entrypoint: /worker
    volumes:
      - ./worker/config.yaml:/config.yaml
      - base_dir_aggregator_semester_4:/base_dir
    networks:
      - testing_net
    depends_on:
        rabbit:
            condition: service_healthy
    environment:
      - WORKER_JOB=AGGREGATOR_SEMESTER
      - WORKER_MIDDLEWARE_INPUTQUEUE=semester_aggregator_queue
      - WORKER_MIDDLEWARE_SENDERS=2
      - WORKER_MIDDLEWARE_OUTPUTQUEUE=semester_grouped_transactions
      - WORKER_MIDDLEWARE_RECEIVERS=3
      - WORKER_ID=4
      - WORKER_BASEDIR=/base_dir

  joiner_by_store_id1:
    container_name: joiner_by_store_id1
    image: worker:latest
    entrypoint: /worker
    volumes:
      - ./worker/config.yaml:/config.yaml
      - base_dir_joiner_by_store_id_1:/base_dir
    networks:
      - testing_net
    depends_on:
        rabbit:
            condition: service_healthy
    environment:
      - WORKER_JOB=JOINER_BY_STORE_ID
      - WORKER_MIDDLEWARE_INPUTQUEUE=semester_grouped_transactions,stores_q3
      - WORKER_MIDDLEWARE_SENDERS=4,1
      - WORKER_MIDDLEWARE_OUTPUTQUEUE=results_3
      - WORKER_MIDDLEWARE_RECEIVERS=2
      - WORKER_ID=1
      - WORKER_BASEDIR=/base_dir

  joiner_by_store_id2:
    container_name: joiner_by_store_id2
    image: worker:latest
    entrypoint: /worker
    volumes:
      - ./worker/config.yaml:/config.yaml
      - base_dir_joiner_by_store_id_2:/base_dir
    networks:
      - testing_net
    depends_on:
        rabbit:
            condition: service_healthy
    environment:
      - WORKER_JOB=JOINER_BY_STORE_ID
      - WORKER_MIDDLEWARE_INPUTQUEUE=semester_grouped_transactions,stores_q3
      - WORKER_MIDDLEWARE_SENDERS=4,1
      - WORKER_MIDDLEWARE_OUTPUTQUEUE=results_3
      - WORKER_MIDDLEWARE_RECEIVERS=2
      - WORKER_ID=2
      - WORKER_BASEDIR=/base_dir

  joiner_by_store_id3:
    container_name: joiner_by_store_id3
    image: worker:latest
    entrypoint: /worker
    volumes:
      - ./worker/config.yaml:/config.yaml
      - base_dir_joiner_by_store_id_3:/base_dir
    networks:
      - testing_net
    depends_on:
        rabbit:
            condition: service_healthy
    environment:
      - WORKER_JOB=JOINER_BY_STORE_ID
      - WORKER_MIDDLEWARE_INPUTQUEUE=semester_grouped_transactions,stores_q3
      - WORKER_MIDDLEWARE_SENDERS=4,1
      - WORKER_MIDDLEWARE_OUTPUTQUEUE=results_3
      - WORKER_MIDDLEWARE_RECEIVERS=2
      - WORKER_ID=3
      - WORKER_BASEDIR=/base_dir

# ==============================================================================
# Fourth Query
# ==============================================================================

  grouper_by_store_user_worker1:
    container_name: grouper_by_store_user_worker1
    image: worker:latest
    entrypoint: /worker
    volumes:
      - ./worker/config.yaml:/config.yaml
      - base_dir_grouper_by_store_user_1:/base_dir
    networks:
      - testing_net
    depends_on:
        rabbit:
            condition: service_healthy
    environment:
      - WORKER_JOB=GROUPER_BY_STORE_USER
      - WORKER_MIDDLEWARE_INPUTQUEUE=transactions_2024_2025_q4
      - WORKER_MIDDLEWARE_SENDERS=2
      - WORKER_MIDDLEWARE_OUTPUTQUEUE=store_user_transactions
      - WORKER_MIDDLEWARE_RECEIVERS=4
      - WORKER_ID=1
      - WORKER_BASEDIR=/base_dir

  grouper_by_store_user_worker2:
    container_name: grouper_by_store_user_worker2
    image: worker:latest
    entrypoint: /worker
    volumes:
      - ./worker/config.yaml:/config.yaml
      - base_dir_grouper_by_store_user_2:/base_dir
    networks:
      - testing_net
    depends_on:
        rabbit:
            condition: service_healthy
    environment:
      - WORKER_JOB=GROUPER_BY_STORE_USER
      - WORKER_MIDDLEWARE_INPUTQUEUE=transactions_2024_2025_q4
      - WORKER_MIDDLEWARE_SENDERS=2
      - WORKER_MIDDLEWARE_OUTPUTQUEUE=store_user_transactions
      - WORKER_MIDDLEWARE_RECEIVERS=4
      - WORKER_ID=2
      - WORKER_BASEDIR=/base_dir

  aggregator_by_store_user1:
    container_name: aggregator_by_store_user1
    image: worker:latest
    entrypoint: /worker
    volumes:
      - ./worker/config.yaml:/config.yaml
      - base_dir_aggregator_by_store_user_1:/base_dir
    networks:
      - testing_net
    depends_on:
        rabbit:
            condition: service_healthy
    environment:
      - WORKER_JOB=AGGREGATOR_BY_STORE_USER
      - WORKER_MIDDLEWARE_INPUTQUEUE=store_user_transactions
      - WORKER_MIDDLEWARE_SENDERS=2
      - WORKER_MIDDLEWARE_OUTPUTQUEUE=top_3_store_users
      - WORKER_MIDDLEWARE_RECEIVERS=2
      - WORKER_ID=1
      - WORKER_BASEDIR=/base_dir

  aggregator_by_store_user2:
    container_name: aggregator_by_store_user2
    image: worker:latest
    entrypoint: /worker
    volumes:
      - ./worker/config.yaml:/config.yaml
      - base_dir_aggregator_by_store_user_2:/base_dir
    networks:
      - testing_net
    depends_on:
        rabbit:
            condition: service_healthy
    environment:
      - WORKER_JOB=AGGREGATOR_BY_STORE_USER
      - WORKER_MIDDLEWARE_INPUTQUEUE=store_user_transactions
      - WORKER_MIDDLEWARE_SENDERS=2
      - WORKER_MIDDLEWARE_OUTPUTQUEUE=top_3_store_users
      - WORKER_MIDDLEWARE_RECEIVERS=2
      - WORKER_ID=2
      - WORKER_BASEDIR=/base_dir

  aggregator_by_store_user3:
    container_name: aggregator_by_store_user3
    image: worker:latest
    entrypoint: /worker
    volumes:
      - ./worker/config.yaml:/config.yaml
      - base_dir_aggregator_by_store_user_3:/base_dir
    networks:
      - testing_net
    depends_on:
        rabbit:
            condition: service_healthy
    environment:
      - WORKER_JOB=AGGREGATOR_BY_STORE_USER
      - WORKER_MIDDLEWARE_INPUTQUEUE=store_user_transactions
      - WORKER_MIDDLEWARE_SENDERS=2
      - WORKER_MIDDLEWARE_OUTPUTQUEUE=top_3_store_users
      - WORKER_MIDDLEWARE_RECEIVERS=2
      - WORKER_ID=3
      - WORKER_BASEDIR=/base_dir

  aggregator_by_store_user4:
    container_name: aggregator_by_store_user4
    image: worker:latest
    entrypoint: /worker
    volumes:
      - ./worker/config.yaml:/config.yaml
      - base_dir_aggregator_by_store_user_4:/base_dir
    networks:
      - testing_net
    depends_on:
        rabbit:
            condition: service_healthy
    environment:
      - WORKER_JOB=AGGREGATOR_BY_STORE_USER
      - WORKER_MIDDLEWARE_INPUTQUEUE=store_user_transactions
      - WORKER_MIDDLEWARE_SENDERS=2
      - WORKER_MIDDLEWARE_OUTPUTQUEUE=top_3_store_users
      - WORKER_MIDDLEWARE_RECEIVERS=2
      - WORKER_ID=4
      - WORKER_BASEDIR=/base_dir

  joiner_by_user_id1:
    container_name: joiner_by_user_id1
    image: worker:latest
    entrypoint: /worker
    volumes:
      - ./worker/config.yaml:/config.yaml
      - base_dir_joiner_by_user_id_1:/base_dir
    networks:
      - testing_net
    depends_on:
        rabbit:
            condition: service_healthy
    environment:
      - WORKER_JOB=JOINER_BY_USER_ID
      - WORKER_MIDDLEWARE_INPUTQUEUE=users,top_3_store_users # We first listen to top_3_store_users and then to users
      - WORKER_MIDDLEWARE_SENDERS=1,4
      - WORKER_MIDDLEWARE_OUTPUTQUEUE=top_3_users_name
      - WORKER_MIDDLEWARE_RECEIVERS=4
      - WORKER_ID=1
      - WORKER_BASEDIR=/base_dir

  joiner_by_user_id2:
    container_name: joiner_by_user_id2
    image: worker:latest
    entrypoint: /worker
    volumes:
      - ./worker/config.yaml:/config.yaml
      - base_dir_joiner_by_user_id_2:/base_dir
    networks:
      - testing_net
    depends_on:
        rabbit:
            condition: service_healthy
    environment:
      - WORKER_JOB=JOINER_BY_USER_ID
      - WORKER_MIDDLEWARE_INPUTQUEUE=users,top_3_store_users # We first listen to top_3_store_users and then to users
      - WORKER_MIDDLEWARE_SENDERS=1,4
      - WORKER_MIDDLEWARE_OUTPUTQUEUE=top_3_users_name
      - WORKER_MIDDLEWARE_RECEIVERS=4
      - WORKER_ID=2
      - WORKER_BASEDIR=/base_dir

  joiner_by_user_store1:
    container_name: joiner_by_user_store1
    image: worker:latest
    entrypoint: /worker
    volumes:
      - ./worker/config.yaml:/config.yaml
      - base_dir_joiner_by_user_store_1:/base_dir
    networks:
      - testing_net
    depends_on:
        rabbit:
            condition: service_healthy
    environment:
      - WORKER_JOB=JOINER_BY_USER_STORE
      - WORKER_MIDDLEWARE_INPUTQUEUE=top_3_users_name,stores_q4
      - WORKER_MIDDLEWARE_SENDERS=2,1
      - WORKER_MIDDLEWARE_OUTPUTQUEUE=results_4
      - WORKER_MIDDLEWARE_RECEIVERS=2
      - WORKER_ID=1
      - WORKER_BASEDIR=/base_dir

  joiner_by_user_store2:
    container_name: joiner_by_user_store2
    image: worker:latest
    entrypoint: /worker
    volumes:
      - ./worker/config.yaml:/config.yaml
      - base_dir_joiner_by_user_store_2:/base_dir
    networks:
      - testing_net
    depends_on:
        rabbit:
            condition: service_healthy
    environment:
      - WORKER_JOB=JOINER_BY_USER_STORE
      - WORKER_MIDDLEWARE_INPUTQUEUE=top_3_users_name,stores_q4
      - WORKER_MIDDLEWARE_SENDERS=2,1
      - WORKER_MIDDLEWARE_OUTPUTQUEUE=results_4
      - WORKER_MIDDLEWARE_RECEIVERS=2
      - WORKER_ID=2
      - WORKER_BASEDIR=/base_dir

  joiner_by_user_store3:
    container_name: joiner_by_user_store3
    image: worker:latest
    entrypoint: /worker
    volumes:
      - ./worker/config.yaml:/config.yaml
      - base_dir_joiner_by_user_store_3:/base_dir
    networks:
      - testing_net
    depends_on:
        rabbit:
            condition: service_healthy
    environment:
      - WORKER_JOB=JOINER_BY_USER_STORE
      - WORKER_MIDDLEWARE_INPUTQUEUE=top_3_users_name,stores_q4
      - WORKER_MIDDLEWARE_SENDERS=2,1
      - WORKER_MIDDLEWARE_OUTPUTQUEUE=results_4
      - WORKER_MIDDLEWARE_RECEIVERS=2
      - WORKER_ID=3
      - WORKER_BASEDIR=/base_dir

  joiner_by_user_store4:
    container_name: joiner_by_user_store4
    image: worker:latest
    entrypoint: /worker
    volumes:
      - ./worker/config.yaml:/config.yaml
      - base_dir_joiner_by_user_store_4:/base_dir
    networks:
      - testing_net
    depends_on:
        rabbit:
            condition: service_healthy
    environment:
      - WORKER_JOB=JOINER_BY_USER_STORE
      - WORKER_MIDDLEWARE_INPUTQUEUE=top_3_users_name,stores_q4
      - WORKER_MIDDLEWARE_SENDERS=2,1
      - WORKER_MIDDLEWARE_OUTPUTQUEUE=results_4
      - WORKER_MIDDLEWARE_RECEIVERS=2
      - WORKER_ID=4
      - WORKER_BASEDIR=/base_dir

# ==============================================================================
# Response Builders
# ==============================================================================

  response_builder1:
    container_name: response_builder1
    image: response_builder:latest
    entrypoint: /response_builder
    volumes:
      - ./response_builder/config.yaml:/config/config.yaml
      - base_dir_response_builder_1:/base_dir
    environment:
      - RESPONSE_MIDDLEWARE_RESULTS1_COUNT=2
      - RESPONSE_MIDDLEWARE_RESULTS2_COUNT=2
      - RESPONSE_MIDDLEWARE_RESULTS3_COUNT=3
      - RESPONSE_MIDDLEWARE_RESULTS4_COUNT=4
      - RESPONSE_MIDDLEWARE_RECEIVER=2
      - RESPONSE_MIDDLEWARE_ID=1
    depends_on:
        rabbit:
            condition: service_healthy
    networks:
      - testing_net

  response_builder2:
    container_name: response_builder2
    image: response_builder:latest
    entrypoint: /response_builder
    volumes:
      - ./response_builder/config.yaml:/config/config.yaml
      - base_dir_response_builder_2:/base_dir
    environment:
      - RESPONSE_MIDDLEWARE_RESULTS1_COUNT=2
      - RESPONSE_MIDDLEWARE_RESULTS2_COUNT=2
      - RESPONSE_MIDDLEWARE_RESULTS3_COUNT=3
      - RESPONSE_MIDDLEWARE_RESULTS4_COUNT=4
      - RESPONSE_MIDDLEWARE_RECEIVER=2
      - RESPONSE_MIDDLEWARE_ID=2
    depends_on:
        rabbit:
            condition: service_healthy
    networks:
      - testing_net

# ==============================================================================
# Watcher
# ==============================================================================

  watcher:
    container_name: watcher
    image: watcher:latest
    volumes:
      - /var/run/docker.sock:/var/run/docker.sock
      - ./watcher/watcher_config.json:/app/watcher_config.json
    depends_on:
        rabbit:
            condition: service_healthy
    restart: unless-stopped
    networks:
      - testing_net
    environment:
      - WORKER_ADDRESSES=response_builder,proxy,request_handler1,request_handler2,filter_by_year_worker1,filter_by_year_worker2,filter_by_hour_worker1,filter_by_hour_worker2,filter_by_amount_worker1,filter_by_amount_worker2,filter_by_year_items_worker1,filter_by_year_items_worker2,grouper_by_year_month_worker1,grouper_by_year_month_worker2,aggregator_by_profit_quantity1,aggregator_by_profit_quantity2,aggregator_by_profit_quantity3,aggregator_by_profit_quantity4,joiner_by_item_id1,joiner_by_item_id2,grouper_by_semester_worker1,grouper_by_semester_worker2,aggregator_semester_worker1,aggregator_semester_worker2,aggregator_semester_worker3,aggregator_semester_worker4,joiner_by_store_id1,joiner_by_store_id2,joiner_by_store_id3,grouper_by_store_user_worker1,grouper_by_store_user_worker2,aggregator_by_store_user1,aggregator_by_store_user2,aggregator_by_store_user3,aggregator_by_store_user4,joiner_by_user_id1,joiner_by_user_id2,joiner_by_user_store1,joiner_by_user_store2,joiner_by_user_store3,joiner_by_user_store4,response_builder1,response_builder2

# ==============================================================================
# Volumes
# ==============================================================================

volumes:
  base_dir_filter_by_year_1:
  base_dir_filter_by_year_2:
  base_dir_filter_by_hour_1:
  base_dir_filter_by_hour_2:
  base_dir_filter_by_amount_1:
  base_dir_filter_by_amount_2:
  base_dir_filter_by_year_items_1:
  base_dir_filter_by_year_items_2:
  base_dir_grouper_by_year_month_1:
  base_dir_grouper_by_year_month_2:
  base_dir_aggregator_by_profit_quantity_1:
  base_dir_aggregator_by_profit_quantity_2:
  base_dir_aggregator_by_profit_quantity_3:
  base_dir_aggregator_by_profit_quantity_4:
  base_dir_joiner_by_item_id_1:
  base_dir_joiner_by_item_id_2:
  base_dir_grouper_by_semester_1:
  base_dir_grouper_by_semester_2:
  base_dir_aggregator_semester_1:
  base_dir_aggregator_semester_2:
  base_dir_aggregator_semester_3:
  base_dir_aggregator_semester_4:
  base_dir_joiner_by_store_id_1:
  base_dir_joiner_by_store_id_2:
  base_dir_joiner_by_store_id_3:
  base_dir_grouper_by_store_user_1:
  base_dir_grouper_by_store_user_2:
  base_dir_aggregator_by_store_user_1:
  base_dir_aggregator_by_store_user_2:
  base_dir_aggregator_by_store_user_3:
  base_dir_aggregator_by_store_user_4:
  base_dir_joiner_by_user_id_1:
  base_dir_joiner_by_user_id_2:
  base_dir_joiner_by_user_store_1:
  base_dir_joiner_by_user_store_2:
  base_dir_joiner_by_user_store_3:
  base_dir_joiner_by_user_store_4:
<<<<<<< HEAD
  base_dir_response_builder:
=======
  base_dir_response_builder_1:
  base_dir_response_builder_2:
>>>>>>> 09d049a0

# ==============================================================================
# Network
# ==============================================================================

networks:
  testing_net:
    ipam:
      driver: default
      config:
        - subnet: 172.25.125.0/24<|MERGE_RESOLUTION|>--- conflicted
+++ resolved
@@ -18,28 +18,6 @@
         retries: 25
         start_period: 500ms
 
-<<<<<<< HEAD
-  response_builder:
-    container_name: response_builder
-    image: response_builder:latest
-    entrypoint: /response_builder
-    volumes:
-      - ./response_builder/config.yaml:/config/config.yaml
-      - base_dir_response_builder:/base_dir
-    environment:
-      - RESPONSE_MIDDLEWARE_RESULTS1_COUNT=2
-      - RESPONSE_MIDDLEWARE_RESULTS2_COUNT=2
-      - RESPONSE_MIDDLEWARE_RESULTS3_COUNT=3
-      - RESPONSE_MIDDLEWARE_RESULTS4_COUNT=4
-      - RESPONSE_MIDDLEWARE_RECEIVER=2
-    depends_on:
-        rabbit:
-            condition: service_healthy
-    networks:
-      - testing_net
-
-=======
->>>>>>> 09d049a0
   proxy:
     container_name: proxy
     image: proxy:latest
@@ -1002,12 +980,8 @@
   base_dir_joiner_by_user_store_2:
   base_dir_joiner_by_user_store_3:
   base_dir_joiner_by_user_store_4:
-<<<<<<< HEAD
-  base_dir_response_builder:
-=======
   base_dir_response_builder_1:
   base_dir_response_builder_2:
->>>>>>> 09d049a0
 
 # ==============================================================================
 # Network
