--- conflicted
+++ resolved
@@ -24,6 +24,7 @@
     entrypoint: /response_builder
     volumes:
       - ./response_builder/config.yaml:/config/config.yaml
+      - base_dir_response_builder:/base_dir
     environment:
       - RESPONSE_MIDDLEWARE_RESULTS1_COUNT=2
       - RESPONSE_MIDDLEWARE_RESULTS2_COUNT=2
@@ -70,32 +71,9 @@
       - REQUEST_MIDDLEWARE_RECEIVERS_STORESQ4COUNT=4
       - REQUEST_MIDDLEWARE_RECEIVERS_MENUITEMSCOUNT=2
       - REQUEST_MIDDLEWARE_RECEIVERS_USERSCOUNT=2
-<<<<<<< HEAD
-
-  response_builder:
-    container_name: response_builder
-    image: response_builder:latest
-    entrypoint: /response_builder
-    volumes:
-      - ./response_builder/config.yaml:/config/config.yaml
-      - base_dir_response_builder:/base_dir
-    environment:
-      - RESPONSE_MIDDLEWARE_RESULTS1_COUNT=2
-      - RESPONSE_MIDDLEWARE_RESULTS2_COUNT=2
-      - RESPONSE_MIDDLEWARE_RESULTS3_COUNT=3
-      - RESPONSE_MIDDLEWARE_RESULTS4_COUNT=4
-    depends_on:
-        rabbit:
-            condition: service_healthy
-    labels:
-      - "monitored=true"
-    networks:
-      - testing_net
-=======
       - REQUEST_IP=request_handler1
       - REQUEST_PORT=8901
       - REQUEST_ID=1
->>>>>>> 50948208
 
   client1:
     container_name: client1
@@ -969,15 +947,12 @@
   base_dir_joiner_by_user_store_2:
   base_dir_joiner_by_user_store_3:
   base_dir_joiner_by_user_store_4:
-<<<<<<< HEAD
   base_dir_response_builder:
-=======
 
 # ==============================================================================
 # Network
 # ==============================================================================
 
->>>>>>> 50948208
 networks:
   testing_net:
     ipam:
