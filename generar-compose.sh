--- conflicted
+++ resolved
@@ -1,13 +1,8 @@
 #!/bin/bash
 
 # Validación de argumentos de entrada
-<<<<<<< HEAD
-if [ $# -lt 7 ]; then
-  echo "Uso: $0 <archivo_salida> <cantidad_trabajadores_filter_by_year> <cantidad_trabajadores_filter_by_hour> <cantidad_trabajadores_filter_by_amount> <cantidad_trabajadores_filter_by_year_items> <cantidad_trabajadores_grouper_by_year_month>"
-=======
 if [ $# -lt 8 ]; then
   echo "Uso: $0 <archivo_salida> <cantidad_trabajadores_filter_by_year> <cantidad_trabajadores_filter_by_hour> <cantidad_trabajadores_filter_by_amount> <cantidad_trabajadores_filter_by_year_month> <cantidad_trabajadores_grouper_by_semester> <cantidad_trabajadores_grouper_by_store_user> <cantidad_trabajadores_joiner_by_user_id> <cantidad_trabajadores_joiner_by_user_store>"
->>>>>>> 612dedef
   exit 1
 fi
 
@@ -19,13 +14,10 @@
 WORKER_COUNT_FILTER_BY_AMOUNT="$4"
 WORKER_COUNT_GROUPER_BY_YEAR_MONTH="$5"
 WORKER_COUNT_GROUPER_BY_SEMESTER="$6"
-<<<<<<< HEAD
-=======
 WORKER_COUNT_GROUPER_BY_STORE_USER=$7
 WORKER_COUNT_JOINER_BY_USER_ID=$8
 WORKER_COUNT_JOINER_BY_USER_STORE=$8
 
->>>>>>> 612dedef
 
 cat > "$OUTPUT_FILE" <<EOL
 name: tp1
@@ -135,15 +127,9 @@
       - rabbit
     environment:
       - WORKER_JOB=HOUR_FILTER
-<<<<<<< HEAD
-      - WORKER_MIDDLEWARE_INPUTQUEUE=transactions_2024_2025
-      - WORKER_MIDDLEWARE_SENDERS=$WORKER_COUNT_FILTER_BY_YEAR
-      - WORKER_MIDDLEWARE_OUTPUTQUEUE=transactions_filtered_by_hour_q1,transactions_filtered_by_hour_q2
-=======
       - WORKER_MIDDLEWARE_INPUTQUEUE=transactions_2024_2025_q1
       - WORKER_MIDDLEWARE_SENDERS=$WORKER_COUNT_FILTER_BY_YEAR
       - WORKER_MIDDLEWARE_OUTPUTQUEUE=transactions_filtered_by_hour_q1,transactions_filtered_by_hour_q3
->>>>>>> 612dedef
       - WORKER_MIDDLEWARE_RECEIVERS=$WORKER_COUNT_FILTER_BY_AMOUNT,$WORKER_COUNT_GROUPER_BY_SEMESTER
       - WORKER_ID=$i
 
@@ -277,10 +263,14 @@
 EOL
 done
 
+cat >> "$OUTPUT_FILE" <<EOL
 # ==============================================================================
 # Third Query
 # ==============================================================================
-WORKER_COUNT_JOINER_BY_STORE_ID=$WORKER_COUNT_FILTER_BY_YEAR
+
+EOL
+
+ORKER_COUNT_JOINER_BY_STORE_ID=$WORKER_COUNT_FILTER_BY_YEAR
 
 for ((i=1; i<=WORKER_COUNT_GROUPER_BY_SEMESTER; i++)); do
 cat >> "$OUTPUT_FILE" <<EOL
@@ -296,33 +286,10 @@
       - rabbit
     environment:
       - WORKER_JOB=GROUPER_BY_SEMESTER
-      - WORKER_MIDDLEWARE_INPUTQUEUE=transactions_filtered_by_hour_q2
+      - WORKER_MIDDLEWARE_INPUTQUEUE=transactions_filtered_by_hour_q3
       - WORKER_MIDDLEWARE_SENDERS=$WORKER_COUNT_FILTER_BY_HOUR
       - WORKER_MIDDLEWARE_OUTPUTQUEUE=semester_aggregator_queue
       - WORKER_MIDDLEWARE_RECEIVERS=1 # Only one aggregator
-      - WORKER_ID=$i
-
-EOL
-done
-
-for ((i=1; i<=WORKER_COUNT_JOINER_BY_STORE_ID; i++)); do
-cat >> "$OUTPUT_FILE" <<EOL
-  joiner_by_store_id$i:
-    container_name: joiner_by_store_id$i
-    image: worker:latest
-    entrypoint: /worker
-    volumes:
-      - ./worker/config.yaml:/config.yaml
-    networks:
-      - testing_net
-    depends_on:
-      - rabbit
-    environment:
-      - WORKER_JOB=JOINER_BY_STORE_ID
-      - WORKER_MIDDLEWARE_INPUTQUEUE=semester_grouped_transactions,stores
-      - WORKER_MIDDLEWARE_SENDERS=1,$REQUEST_CONTROLLER_COUNT
-      - WORKER_MIDDLEWARE_OUTPUTQUEUE=results_3
-      - WORKER_MIDDLEWARE_RECEIVERS=$REQUEST_CONTROLLER_COUNT
       - WORKER_ID=$i
 
 EOL
@@ -349,59 +316,6 @@
 
 EOL
 
-cat >> "$OUTPUT_FILE" <<EOL
-# ==============================================================================
-# Third Query
-# ==============================================================================
-
-EOL
-
-ORKER_COUNT_JOINER_BY_STORE_ID=$WORKER_COUNT_FILTER_BY_YEAR
-
-for ((i=1; i<=WORKER_COUNT_GROUPER_BY_SEMESTER; i++)); do
-cat >> "$OUTPUT_FILE" <<EOL
-  grouper_by_semester_worker$i:
-    container_name: grouper_by_semester_worker$i
-    image: worker:latest
-    entrypoint: /worker
-    volumes:
-      - ./worker/config.yaml:/config.yaml
-    networks:
-      - testing_net
-    depends_on:
-      - rabbit
-    environment:
-      - WORKER_JOB=GROUPER_BY_SEMESTER
-      - WORKER_MIDDLEWARE_INPUTQUEUE=transactions_filtered_by_hour_q3
-      - WORKER_MIDDLEWARE_SENDERS=$WORKER_COUNT_FILTER_BY_HOUR
-      - WORKER_MIDDLEWARE_OUTPUTQUEUE=semester_aggregator_queue
-      - WORKER_MIDDLEWARE_RECEIVERS=1 # Only one aggregator
-      - WORKER_ID=$i
-
-EOL
-done
-
-cat >> "$OUTPUT_FILE" <<EOL
-  aggregator_semester_worker1:
-    container_name: aggregator_semester_worker1
-    image: worker:latest
-    entrypoint: /worker
-    volumes:
-      - ./worker/config.yaml:/config.yaml
-    networks:
-      - testing_net
-    depends_on:
-      - rabbit
-    environment:
-      - WORKER_JOB=AGGREGATOR_SEMESTER
-      - WORKER_MIDDLEWARE_INPUTQUEUE=semester_aggregator_queue
-      - WORKER_MIDDLEWARE_SENDERS=$WORKER_COUNT_GROUPER_BY_SEMESTER
-      - WORKER_MIDDLEWARE_OUTPUTQUEUE=semester_grouped_transactions
-      - WORKER_MIDDLEWARE_RECEIVERS=$WORKER_COUNT_JOINER_BY_STORE_ID
-      - WORKER_ID=1
-
-EOL
-
 for ((i=1; i<=WORKER_COUNT_JOINER_BY_STORE_ID; i++)); do
 cat >> "$OUTPUT_FILE" <<EOL
   joiner_by_store_id$i:
