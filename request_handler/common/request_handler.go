--- conflicted
+++ resolved
@@ -226,28 +226,15 @@
 	}
 }
 
-<<<<<<< HEAD
-func processFinalResults(clientId uint16, channel *amqp.Channel, proto *protocol.Protocol, bufferSize int) error {
-    log.Infof("Starting to process final results for client %d", clientId)
-
-    resultChan := make(chan ResultMessage, expectedResultCount)
-    errChan := make(chan error, expectedResultCount)
-
-    // Start consuming from all final result queues
-    for i := 1; i <= expectedResultCount; i++ {
-        queueName := fmt.Sprintf("final_results_%d_%d", clientId, i)
-        log.Infof("Client %d: Attempting to consume from queue %s", clientId, queueName)
-        // ... rest of code
-=======
 // processFinalResults handles consuming and sending final results
 func processFinalResults(clientId string, channel *amqp.Channel, proto *protocol.Protocol) error {
+	log.Infof("Starting to process final results for client %s", clientId)
 	resultChan := make(chan ResultMessage, expectedResultCount)
 	errChan := make(chan error, expectedResultCount)
 
 	// Start consuming from all final result queues
 	for i := 1; i <= expectedResultCount; i++ {
 		queueName := fmt.Sprintf("final_results_%s_%d", clientId, i)
->>>>>>> ce626c4f
 		queue := middleware.NewMessageMiddlewareQueue(queueName, channel)
 
 		go func(qID int, q *middleware.MessageMiddlewareQueue) {
