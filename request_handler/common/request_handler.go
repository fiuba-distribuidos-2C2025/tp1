package common

import (
	"fmt"
	"io"
	"net"
	"slices"
	"strconv"
	"strings"
	"time"

	"github.com/fiuba-distribuidos-2C2025/tp1/middleware"
	"github.com/fiuba-distribuidos-2C2025/tp1/protocol"
	"github.com/op/go-logging"
	amqp "github.com/rabbitmq/amqp091-go"
)

var log = logging.MustGetLogger("log")

const (
<<<<<<< HEAD
	messageTypeTransfer = "TRANSFER"
	headerPartsCount    = 5
	resultTimeout       = 60 * time.Second
	maxScannerBuffer    = 128 * 1024 * 1024 // 128MB to handle 64MB chunks with overhead
	resultChunkSize     = 10 * 1024 * 1024  // 10MB chunks for results

	transactionsFile      = 0
	transactionsItemsFile = 1
	storesFile            = 2
	menuItemsFile         = 3
	usersFile             = 4
=======
	resultTimeout   = 60 * time.Second
	resultChunkSize = 10 * 1024 * 1024 // 10MB chunks for results
>>>>>>> d23f8d6b
)

// ResultMessage contains a result and which queue it came from
type ResultMessage struct {
	QueueID int
	Data    string
}

// RequestHandlerConfig holds configuration for the request handler
type RequestHandlerConfig struct {
	Port                           string
	IP                             string
	MiddlewareURL                  string
	TransactionsReceiversCount     int
	TransactionItemsReceiversCount int
	StoresQ3ReceiversCount         int
	StoresQ4ReceiversCount         int
	MenuItemsReceiversCount        int
	UsersReceiversCount            int
}

// RequestHandler handles incoming client connections and manages message flow
type RequestHandler struct {
	Config             RequestHandlerConfig
	listener           net.Listener
	shutdown           chan struct{}
	Channel            *amqp.Channel
	currentWorkerQueue int
}

// NewRequestHandler creates a new RequestHandler instance
func NewRequestHandler(config RequestHandlerConfig) *RequestHandler {
	return &RequestHandler{
		Config:             config,
		shutdown:           make(chan struct{}),
		currentWorkerQueue: 1,
	}
}

// Start begins listening for connections
func (rh *RequestHandler) Start() error {
	log.Infof("Starting request handler with config", rh.Config)

	addr := net.JoinHostPort(rh.Config.IP, rh.Config.Port)
	listener, err := net.Listen("tcp", addr)
	if err != nil {
		return fmt.Errorf("failed to start listener: %w", err)
	}
	rh.listener = listener
	log.Infof("RequestHandler listening on %s", addr)

	rabbit_conn, err := amqp.Dial(rh.Config.MiddlewareURL)
	if err != nil {
		return fmt.Errorf("failed to connect to AMQP server: %w", err)
	}

	rabbit_channel, err := rabbit_conn.Channel()
	if err != nil {
		return fmt.Errorf("failed to open AMQP channel: %w", err)
	}

	rh.Channel = rabbit_channel
	go rh.acceptConnections()

	<-rh.shutdown
	return nil
}

// Stop gracefully shuts down the request handler
func (rh *RequestHandler) Stop() {
	log.Info("Shutting down request handler...")
	close(rh.shutdown)

	if rh.listener != nil {
		if err := rh.listener.Close(); err != nil {
			log.Errorf("Error closing listener: %v", err)
		}
	}

	log.Info("RequestHandler shutdown complete")
}

// acceptConnections continuously accepts new connections
func (rh *RequestHandler) acceptConnections() {
	for {
		conn, err := rh.listener.Accept()
		if err != nil {
			select {
			case <-rh.shutdown:
				return
			default:
				log.Errorf("Error accepting connection: %v", err)
				continue
			}
		}

		go rh.handleConnection(conn)
	}
}

// handleConnection processes a single client connection
func (rh *RequestHandler) handleConnection(conn net.Conn) {
	defer conn.Close()
	log.Infof("New connection from %s", conn.RemoteAddr())

	proto := protocol.NewProtocol(conn)
	filesProcessed := 0

	// Keep processing messages until FINAL_EOF is received
	for {
		fileProcessed, isFileTypeEOF, isFinalEOF, fileType, err := rh.processMessages(proto)

		if err != nil {
			if err == io.EOF {
				log.Infof("Client closed connection after %d files", filesProcessed)
				return
			}
			log.Errorf("Failed to process messages: %v", err)
			return
		}

		if fileProcessed {
			filesProcessed++
			log.Infof("Successfully processed file %d", filesProcessed)
		}

		// Handle EOF for specific fileType
		if isFileTypeEOF {
			log.Infof("Received EOF for fileType %s after %d files", fileType, filesProcessed)

			// Send EOF to the appropriate RabbitMQ queues for this fileType
			if err := rh.sendEOFForFileType(fileType); err != nil {
				log.Errorf("Failed to send EOF for fileType %s to queues: %v", fileType, err)
				return
			}

			// Send ACK for this fileType EOF
			if err := proto.SendACK(); err != nil {
				log.Errorf("Failed to send EOF ACK for fileType %s: %v", fileType, err)
				return
			}

			log.Infof("Successfully sent EOF for fileType %s to queues", fileType)
			continue
		}

		// Handle FINAL_EOF
		if isFinalEOF {
			log.Infof("Received FINAL_EOF from client after %d files", filesProcessed)

			// Send ACK for FINAL_EOF
			if err := proto.SendACK(); err != nil {
				log.Errorf("Failed to send FINAL_EOF ACK: %v", err)
				return
			}

			log.Info("Successfully processed all files and received FINAL_EOF")
			break
		}
	}

	// Listen to multiple final result queues
	resultChan := make(chan ResultMessage, 4)
	doneChan := make(chan error, 1)

	// Start consuming from all final result queues
	for i := 1; i <= 4; i++ {
		queueName := fmt.Sprintf("final_results_%d", i)
		queue := middleware.NewMessageMiddlewareQueue(queueName, rh.Channel)
		go queue.StartConsuming(createResultsCallback(resultChan, doneChan, i))
		log.Infof("Started consuming from %s", queueName)
	}

	rh.waitForFinalResults(resultChan, doneChan, proto)
}

// processMessages handles incoming messages until a file is complete or EOF is received
// Returns (fileProcessed, isFileTypeEOF, isFinalEOF, fileType, error)
func (rh *RequestHandler) processMessages(proto *protocol.Protocol) (bool, bool, bool, protocol.FileType, error) {
	var lastFileHash string
	var totalChunks int32
	chunksReceived := int32(0)

	log.Debug("Starting to process new messages")

	// Keep reading messages until all chunks are received for this file
	for {
		log.Debug("Reading next message...")
		msgType, data, err := proto.ReceiveMessage()
		if err != nil {
			log.Errorf("Error reading message: %v", err)
			return false, false, false, 0, err
		}

		switch msgType {
		case protocol.MessageTypeFinalEOF:
			log.Info("FINAL_EOF marker detected")
			return false, false, true, 0, nil

		case protocol.MessageTypeEOF:
			eofMsg := data.(*protocol.EOFMessage)
			log.Infof("FileType EOF marker detected for fileType %s", eofMsg.FileType)
			return false, true, false, eofMsg.FileType, nil

		case protocol.MessageTypeBatch:
			message := data.(*protocol.BatchMessage)

<<<<<<< HEAD
		chunksReceived++
		log.Infof("Received batch: %s (chunk %d/%d) with %d rows",
			message.FileHash, message.CurrentChunk, message.TotalChunks, len(message.CSVRows))

		if message.FileType == "2" {
		}

		// Process each message through RabbitMQ
		receiverID := rh.currentWorkerQueue
		fileTypeInt, _ := strconv.Atoi(message.FileType)
		switch fileTypeInt {
		case transactionsFile:
			receiverID = receiverID%rh.Config.TransactionsReceiversCount + 1
		case transactionsItemsFile:
			receiverID = receiverID%rh.Config.TransactionItemsReceiversCount + 1
		case menuItemsFile:
			receiverID = receiverID%rh.Config.MenuItemsReceiversCount + 1
		case usersFile:
			receiverID = receiverID%rh.Config.UsersReceiversCount + 1
		}
		log.Infof("Calculated receiver", receiverID)

		if err := rh.sendToQueue(message, receiverID, message.FileType); err != nil {
			return false, false, false, 0, fmt.Errorf("failed to send to queue: %w", err)
		}

		rh.currentWorkerQueue++

		// Send ACK after successfully processing the chunk
		if err := rh.sendACK(conn); err != nil {
			return false, false, false, 0, fmt.Errorf("failed to send ACK: %w", err)
		}
		log.Debugf("Sent ACK for chunk %d/%d", message.CurrentChunk, message.TotalChunks)

		// Check if all chunks have been received
		if chunksReceived >= totalChunks {
			log.Infof("All %d chunks received for file %s", chunksReceived, lastFileHash)
			return true, false, false, 0, nil
		}
	}
}

// sendACK sends an acknowledgment message to the client
func (rh *RequestHandler) sendACK(conn net.Conn) error {
	writer := bufio.NewWriter(conn)

	if _, err := writer.WriteString("ACK\n"); err != nil {
		return fmt.Errorf("failed to write ACK: %w", err)
	}

	if err := writer.Flush(); err != nil {
		return fmt.Errorf("failed to flush ACK: %w", err)
	}
=======
			// Track file transfer progress
			if lastFileHash == "" {
				lastFileHash = fmt.Sprintf("file_%s", message.FileType)
				totalChunks = message.TotalChunks
				log.Infof("Starting new file with %d total chunks (FileType: %s)",
					totalChunks, message.FileType)
			}
>>>>>>> d23f8d6b

			chunksReceived++
			log.Infof("Received batch (chunk %d/%d) with %d rows (FileType: %s)",
				message.CurrentChunk, message.TotalChunks,
				len(message.CSVRows), message.FileType)

			// Process the message through RabbitMQ
			receiverID := rh.currentWorkerQueue
			if receiverID > rh.Config.ReceiversCount {
				rh.currentWorkerQueue = 1
				receiverID = rh.currentWorkerQueue
			}

			if err := rh.sendToQueue(message, receiverID); err != nil {
				return false, false, false, 0, fmt.Errorf("failed to send to queue: %w", err)
			}

			rh.currentWorkerQueue++

			// Send ACK after successfully processing the chunk
			if err := proto.SendACK(); err != nil {
				return false, false, false, 0, fmt.Errorf("failed to send ACK: %w", err)
			}
			log.Debugf("Sent ACK for chunk %d/%d", message.CurrentChunk, message.TotalChunks)

			// Check if all chunks have been received
			if chunksReceived >= totalChunks {
				log.Infof("All %d chunks received", chunksReceived)
				return true, false, false, 0, nil
			}

		default:
			return false, false, false, 0, fmt.Errorf("unexpected message type: 0x%02x", msgType)
		}
	}
}

<<<<<<< HEAD
// sendToQueue sends the batch message to the transactions queue
func (rh *RequestHandler) sendToQueue(message *BatchMessage, receiverID int, fileType string) error {
	fileTypeInt, _ := strconv.Atoi(fileType)
	switch fileTypeInt {
	case transactionsFile:
		queue := middleware.NewMessageMiddlewareQueue("transactions"+"_"+strconv.Itoa(receiverID), rh.Channel)
		payload := strings.Join(message.CSVRows, "\n")
		queue.Send([]byte(payload))
		log.Infof("Successfully forwarded batch (chunk %d/%d) to queue transactions_%d",
			message.CurrentChunk, message.TotalChunks, receiverID)
		return nil
	case transactionsItemsFile:
		queue := middleware.NewMessageMiddlewareQueue("transactions_items"+"_"+strconv.Itoa(receiverID), rh.Channel)
		payload := strings.Join(message.CSVRows, "\n")
		queue.Send([]byte(payload))
		log.Infof("Successfully forwarded batch (chunk %d/%d) to queue transactions_items_%d",
			message.CurrentChunk, message.TotalChunks, receiverID)
		return nil
	case storesFile:
		for i := 1; i <= rh.Config.StoresQ3ReceiversCount; i++ {
=======
// sendToQueue sends the batch message to the appropriate queue based on file type
func (rh *RequestHandler) sendToQueue(message *protocol.BatchMessage, receiverID int) error {
	payload := strings.Join(message.CSVRows, "\n")

	switch message.FileType {
	case protocol.FileTypeTransactions:
		queueName := "transactions_" + strconv.Itoa(receiverID)
		queue := middleware.NewMessageMiddlewareQueue(queueName, rh.Channel)
		queue.Send([]byte(payload))
		log.Infof("Forwarded batch (chunk %d/%d) to queue %s",
			message.CurrentChunk, message.TotalChunks, queueName)

	case protocol.FileTypeTransactionItems:
		queueName := "transactions_items_" + strconv.Itoa(receiverID)
		queue := middleware.NewMessageMiddlewareQueue(queueName, rh.Channel)
		queue.Send([]byte(payload))
		log.Infof("Forwarded batch (chunk %d/%d) to queue %s",
			message.CurrentChunk, message.TotalChunks, queueName)

	case protocol.FileTypeStores:
		// Broadcast stores data to all receivers
		for i := 1; i <= rh.Config.ReceiversCount; i++ {
>>>>>>> d23f8d6b
			queue_q3 := middleware.NewMessageMiddlewareQueue("stores_q3"+"_"+strconv.Itoa(i), rh.Channel)
			payload_q3 := strings.Join(message.CSVRows, "\n")
			queue_q3.Send([]byte(payload_q3))
			log.Infof("Successfully forwarded batch (chunk %d/%d) to queue stores_q3_%d",
				message.CurrentChunk, message.TotalChunks, receiverID)
<<<<<<< HEAD
		}

		for i := 1; i <= rh.Config.StoresQ4ReceiversCount; i++ {
=======

>>>>>>> d23f8d6b
			queue_q4 := middleware.NewMessageMiddlewareQueue("stores_q4"+"_"+strconv.Itoa(i), rh.Channel)
			payload_q4 := strings.Join(message.CSVRows, "\n")
			queue_q4.Send([]byte(payload_q4))
			log.Infof("Successfully forwarded batch (chunk %d/%d) to queue stores_q4_%d",
				message.CurrentChunk, message.TotalChunks, receiverID)
		}
<<<<<<< HEAD
		return nil
	case menuItemsFile:
		for i := 1; i <= rh.Config.MenuItemsReceiversCount; i++ {
			queue := middleware.NewMessageMiddlewareQueue("menu_items"+"_"+strconv.Itoa(i), rh.Channel)
			payload := strings.Join(message.CSVRows, "\n")
=======
		log.Infof("Broadcasted batch (chunk %d/%d) to all stores queues",
			message.CurrentChunk, message.TotalChunks)

	case protocol.FileTypeMenuItems:
		// Broadcast menu items data to all receivers
		for i := 1; i <= rh.Config.ReceiversCount; i++ {
			queueName := "menu_items_" + strconv.Itoa(i)
			queue := middleware.NewMessageMiddlewareQueue(queueName, rh.Channel)
>>>>>>> d23f8d6b
			queue.Send([]byte(payload))
		}
<<<<<<< HEAD
		return nil
	case usersFile:
		queue := middleware.NewMessageMiddlewareQueue("users"+"_"+strconv.Itoa(receiverID), rh.Channel)
		payload := strings.Join(message.CSVRows, "\n")
		queue.Send([]byte(payload))
		log.Infof("Successfully forwarded batch (chunk %d/%d) to queue users_%d",
			message.CurrentChunk, message.TotalChunks, receiverID)
		return nil
=======
		log.Infof("Broadcasted batch (chunk %d/%d) to all menu_items queues",
			message.CurrentChunk, message.TotalChunks)

	case protocol.FileTypeUsers:
		queueName := "users_" + strconv.Itoa(receiverID)
		queue := middleware.NewMessageMiddlewareQueue(queueName, rh.Channel)
		queue.Send([]byte(payload))
		log.Infof("Forwarded batch (chunk %d/%d) to queue %s",
			message.CurrentChunk, message.TotalChunks, queueName)
	default:
		return fmt.Errorf("unknown file type: %d", message.FileType)
>>>>>>> d23f8d6b
	}

	return nil
}

// sendEOFForFileType sends EOF message to all receiver queues for a specific fileType
<<<<<<< HEAD
func (rh *RequestHandler) sendEOFForFileType(fileType int) error {
	fileTypeInt := fileType

	var queuePrefix string
	receiversCount := 1
	switch fileTypeInt {
	case transactionsFile:
		queuePrefix = "transactions"
		receiversCount = rh.Config.TransactionsReceiversCount
	case transactionsItemsFile:
		queuePrefix = "transactions_items"
		receiversCount = rh.Config.TransactionItemsReceiversCount
	case storesFile:
		// special case for stores
		// TODO: find better fix
		for i := 1; i <= rh.Config.StoresQ3ReceiversCount; i++ {
			queue_q3 := middleware.NewMessageMiddlewareQueue("stores_q3"+"_"+strconv.Itoa(i), rh.Channel)
			queue_q3.Send([]byte("EOF"))
			log.Infof("Successfully sent EOF to stores_q3_%d for fileType %d", i, fileType)
		}

		for i := 1; i <= rh.Config.StoresQ4ReceiversCount; i++ {
			queue_q4 := middleware.NewMessageMiddlewareQueue("stores_q4"+"_"+strconv.Itoa(i), rh.Channel)
			queue_q4.Send([]byte("EOF"))
			log.Infof("Successfully sent EOF to stores_q4_%d for fileType %d", i, fileType)
		}
		return nil
	case menuItemsFile:
		queuePrefix = "menu_items"
		receiversCount = rh.Config.MenuItemsReceiversCount
	case usersFile:
		queuePrefix = "users"
		receiversCount = rh.Config.UsersReceiversCount
	default:
=======
func (rh *RequestHandler) sendEOFForFileType(fileType protocol.FileType) error {
	queuePrefix := fileType.QueueName()
	if queuePrefix == "" {
>>>>>>> d23f8d6b
		log.Warningf("Unknown fileType %d, skipping EOF send", fileType)
		return nil
	}

<<<<<<< HEAD
	for i := 1; i <= receiversCount; i++ {
		queueName := queuePrefix + "_" + strconv.Itoa(i)
		queue := middleware.NewMessageMiddlewareQueue(queueName, rh.Channel)
		queue.Send([]byte("EOF"))
		log.Infof("Successfully sent EOF to %s for fileType %d", queueName, fileType)
=======
	for i := 1; i <= rh.Config.ReceiversCount; i++ {
		if queuePrefix == "stores" {
			queueName3 := queuePrefix + "_q3" + "_" + strconv.Itoa(i)
			queueName4 := queuePrefix + "_q4" + "_" + strconv.Itoa(i)
			queue := middleware.NewMessageMiddlewareQueue(queueName3, rh.Channel)
			queue.Send([]byte("EOF"))
			log.Infof("Successfully sent EOF to %s for fileType %s", queueName3, fileType)

			queue = middleware.NewMessageMiddlewareQueue(queueName4, rh.Channel)
			queue.Send([]byte("EOF"))
			log.Infof("Successfully sent EOF to %s for fileType %s", queueName4, fileType)

		} else {
			queueName := queuePrefix + "_" + strconv.Itoa(i)
			queue := middleware.NewMessageMiddlewareQueue(queueName, rh.Channel)
			queue.Send([]byte("EOF"))
			log.Infof("Successfully sent EOF to %s for fileType %s", queueName, fileType)
		}
>>>>>>> d23f8d6b
	}
	return nil
}

// waitForFinalResults waits for results from multiple queues
func (rh *RequestHandler) waitForFinalResults(resultChan chan ResultMessage, doneChan chan error, proto *protocol.Protocol) {
	resultsReceived := 0
	expectedResults := 4

	for resultsReceived < expectedResults {
		select {
		case result := <-resultChan:
			resultsReceived++

			// Sort the result
			list := strings.Split(result.Data, "\n")
			slices.Sort(list)
			finalResult := strings.Join(list, "\n")

			// Send result back to client
			if err := rh.sendResponse(proto, int32(result.QueueID), []byte(finalResult)); err != nil {
				log.Errorf("Failed to send response from queue %d: %v", result.QueueID, err)
				return
			}

			log.Infof("Successfully sent result %d/%d (final_results_%d)",
				resultsReceived, expectedResults, result.QueueID)

		case err := <-doneChan:
			log.Errorf("Error while waiting for results: %v", err)
			return
		}
	}

	log.Infof("All %d results sent to client", resultsReceived)
}

// sendResponse writes the result back to the client in chunks
func (rh *RequestHandler) sendResponse(proto *protocol.Protocol, queueID int32, result []byte) error {
	totalSize := len(result)

	if totalSize == 0 {
		log.Warningf("Empty result to send from queue %d", queueID)
		return proto.SendResultEOF(queueID)
	}

	// Calculate number of chunks
	totalChunks := int32((totalSize + resultChunkSize - 1) / resultChunkSize)
	log.Infof("Sending result from queue %d in %d chunks (total size: %d bytes)",
		queueID, totalChunks, totalSize)

	// Send each chunk
	for chunkNum := int32(1); chunkNum <= totalChunks; chunkNum++ {
		start := int((chunkNum - 1) * int32(resultChunkSize))
		end := start + resultChunkSize
		if end > totalSize {
			end = totalSize
		}

		chunkData := result[start:end]

		chunkMsg := &protocol.ResultChunkMessage{
			QueueID:      queueID,
			CurrentChunk: chunkNum,
			TotalChunks:  totalChunks,
			Data:         chunkData,
		}

		if err := proto.SendResultChunk(chunkMsg); err != nil {
			return fmt.Errorf("failed to send chunk %d: %w", chunkNum, err)
		}

		log.Infof("Sent result chunk %d/%d from queue %d (%d bytes)",
			chunkNum, totalChunks, queueID, len(chunkData))
	}

	// Send EOF after all chunks for this queue
	return proto.SendResultEOF(queueID)
}

// createResultsCallback creates a callback function for consuming results from a specific queue
func createResultsCallback(resultChan chan ResultMessage, doneChan chan error, queueID int) func(middleware.ConsumeChannel, chan error) {
	return func(consumeChannel middleware.ConsumeChannel, done chan error) {
		log.Infof("Waiting for response from final_results_%d...", queueID)

		for {
			select {
			case msg, ok := <-*consumeChannel:
				if !ok {
					log.Infof("Channel closed for final_results_%d", queueID)
					doneChan <- fmt.Errorf("channel closed unexpectedly for queue %d", queueID)
					return
				}

				log.Infof("Message received from final_results_%d - Length: %d", queueID, len(msg.Body))

				if err := msg.Ack(false); err != nil {
					log.Errorf("Failed to ack message from queue %d: %v", queueID, err)
				}

				resultChan <- ResultMessage{
					QueueID: queueID,
					Data:    string(msg.Body),
				}
				return // Only consume one message per queue

			case err := <-done:
				doneChan <- err
				return
			}
		}
	}
}<|MERGE_RESOLUTION|>--- conflicted
+++ resolved
@@ -18,22 +18,8 @@
 var log = logging.MustGetLogger("log")
 
 const (
-<<<<<<< HEAD
-	messageTypeTransfer = "TRANSFER"
-	headerPartsCount    = 5
-	resultTimeout       = 60 * time.Second
-	maxScannerBuffer    = 128 * 1024 * 1024 // 128MB to handle 64MB chunks with overhead
-	resultChunkSize     = 10 * 1024 * 1024  // 10MB chunks for results
-
-	transactionsFile      = 0
-	transactionsItemsFile = 1
-	storesFile            = 2
-	menuItemsFile         = 3
-	usersFile             = 4
-=======
 	resultTimeout   = 60 * time.Second
 	resultChunkSize = 10 * 1024 * 1024 // 10MB chunks for results
->>>>>>> d23f8d6b
 )
 
 // ResultMessage contains a result and which queue it came from
@@ -75,7 +61,7 @@
 
 // Start begins listening for connections
 func (rh *RequestHandler) Start() error {
-	log.Infof("Starting request handler with config", rh.Config)
+	log.Infof("Starting request handler with config %+v", rh.Config)
 
 	addr := net.JoinHostPort(rh.Config.IP, rh.Config.Port)
 	listener, err := net.Listen("tcp", addr)
@@ -213,7 +199,6 @@
 // processMessages handles incoming messages until a file is complete or EOF is received
 // Returns (fileProcessed, isFileTypeEOF, isFinalEOF, fileType, error)
 func (rh *RequestHandler) processMessages(proto *protocol.Protocol) (bool, bool, bool, protocol.FileType, error) {
-	var lastFileHash string
 	var totalChunks int32
 	chunksReceived := int32(0)
 
@@ -241,81 +226,28 @@
 		case protocol.MessageTypeBatch:
 			message := data.(*protocol.BatchMessage)
 
-<<<<<<< HEAD
-		chunksReceived++
-		log.Infof("Received batch: %s (chunk %d/%d) with %d rows",
-			message.FileHash, message.CurrentChunk, message.TotalChunks, len(message.CSVRows))
-
-		if message.FileType == "2" {
-		}
-
-		// Process each message through RabbitMQ
-		receiverID := rh.currentWorkerQueue
-		fileTypeInt, _ := strconv.Atoi(message.FileType)
-		switch fileTypeInt {
-		case transactionsFile:
-			receiverID = receiverID%rh.Config.TransactionsReceiversCount + 1
-		case transactionsItemsFile:
-			receiverID = receiverID%rh.Config.TransactionItemsReceiversCount + 1
-		case menuItemsFile:
-			receiverID = receiverID%rh.Config.MenuItemsReceiversCount + 1
-		case usersFile:
-			receiverID = receiverID%rh.Config.UsersReceiversCount + 1
-		}
-		log.Infof("Calculated receiver", receiverID)
-
-		if err := rh.sendToQueue(message, receiverID, message.FileType); err != nil {
-			return false, false, false, 0, fmt.Errorf("failed to send to queue: %w", err)
-		}
-
-		rh.currentWorkerQueue++
-
-		// Send ACK after successfully processing the chunk
-		if err := rh.sendACK(conn); err != nil {
-			return false, false, false, 0, fmt.Errorf("failed to send ACK: %w", err)
-		}
-		log.Debugf("Sent ACK for chunk %d/%d", message.CurrentChunk, message.TotalChunks)
-
-		// Check if all chunks have been received
-		if chunksReceived >= totalChunks {
-			log.Infof("All %d chunks received for file %s", chunksReceived, lastFileHash)
-			return true, false, false, 0, nil
-		}
-	}
-}
-
-// sendACK sends an acknowledgment message to the client
-func (rh *RequestHandler) sendACK(conn net.Conn) error {
-	writer := bufio.NewWriter(conn)
-
-	if _, err := writer.WriteString("ACK\n"); err != nil {
-		return fmt.Errorf("failed to write ACK: %w", err)
-	}
-
-	if err := writer.Flush(); err != nil {
-		return fmt.Errorf("failed to flush ACK: %w", err)
-	}
-=======
-			// Track file transfer progress
-			if lastFileHash == "" {
-				lastFileHash = fmt.Sprintf("file_%s", message.FileType)
+			chunksReceived++
+			log.Infof("Received batch: chunk %d/%d with %d rows",
+				message.CurrentChunk, message.TotalChunks, len(message.CSVRows))
+
+			// Initialize tracking variables on first chunk
+			if chunksReceived == 1 {
 				totalChunks = message.TotalChunks
-				log.Infof("Starting new file with %d total chunks (FileType: %s)",
-					totalChunks, message.FileType)
-			}
->>>>>>> d23f8d6b
-
-			chunksReceived++
-			log.Infof("Received batch (chunk %d/%d) with %d rows (FileType: %s)",
-				message.CurrentChunk, message.TotalChunks,
-				len(message.CSVRows), message.FileType)
-
-			// Process the message through RabbitMQ
+			}
+
+			// Process each message through RabbitMQ
 			receiverID := rh.currentWorkerQueue
-			if receiverID > rh.Config.ReceiversCount {
-				rh.currentWorkerQueue = 1
-				receiverID = rh.currentWorkerQueue
-			}
+			switch message.FileType {
+			case protocol.FileTypeTransactions:
+				receiverID = receiverID%rh.Config.TransactionsReceiversCount + 1
+			case protocol.FileTypeTransactionItems:
+				receiverID = receiverID%rh.Config.TransactionItemsReceiversCount + 1
+			case protocol.FileTypeMenuItems:
+				receiverID = receiverID%rh.Config.MenuItemsReceiversCount + 1
+			case protocol.FileTypeUsers:
+				receiverID = receiverID%rh.Config.UsersReceiversCount + 1
+			}
+			log.Infof("Calculated receiver %d", receiverID)
 
 			if err := rh.sendToQueue(message, receiverID); err != nil {
 				return false, false, false, 0, fmt.Errorf("failed to send to queue: %w", err)
@@ -334,35 +266,10 @@
 				log.Infof("All %d chunks received", chunksReceived)
 				return true, false, false, 0, nil
 			}
-
-		default:
-			return false, false, false, 0, fmt.Errorf("unexpected message type: 0x%02x", msgType)
-		}
-	}
-}
-
-<<<<<<< HEAD
-// sendToQueue sends the batch message to the transactions queue
-func (rh *RequestHandler) sendToQueue(message *BatchMessage, receiverID int, fileType string) error {
-	fileTypeInt, _ := strconv.Atoi(fileType)
-	switch fileTypeInt {
-	case transactionsFile:
-		queue := middleware.NewMessageMiddlewareQueue("transactions"+"_"+strconv.Itoa(receiverID), rh.Channel)
-		payload := strings.Join(message.CSVRows, "\n")
-		queue.Send([]byte(payload))
-		log.Infof("Successfully forwarded batch (chunk %d/%d) to queue transactions_%d",
-			message.CurrentChunk, message.TotalChunks, receiverID)
-		return nil
-	case transactionsItemsFile:
-		queue := middleware.NewMessageMiddlewareQueue("transactions_items"+"_"+strconv.Itoa(receiverID), rh.Channel)
-		payload := strings.Join(message.CSVRows, "\n")
-		queue.Send([]byte(payload))
-		log.Infof("Successfully forwarded batch (chunk %d/%d) to queue transactions_items_%d",
-			message.CurrentChunk, message.TotalChunks, receiverID)
-		return nil
-	case storesFile:
-		for i := 1; i <= rh.Config.StoresQ3ReceiversCount; i++ {
-=======
+		}
+	}
+}
+
 // sendToQueue sends the batch message to the appropriate queue based on file type
 func (rh *RequestHandler) sendToQueue(message *protocol.BatchMessage, receiverID int) error {
 	payload := strings.Join(message.CSVRows, "\n")
@@ -384,54 +291,29 @@
 
 	case protocol.FileTypeStores:
 		// Broadcast stores data to all receivers
-		for i := 1; i <= rh.Config.ReceiversCount; i++ {
->>>>>>> d23f8d6b
-			queue_q3 := middleware.NewMessageMiddlewareQueue("stores_q3"+"_"+strconv.Itoa(i), rh.Channel)
-			payload_q3 := strings.Join(message.CSVRows, "\n")
-			queue_q3.Send([]byte(payload_q3))
+		for i := 1; i <= rh.Config.StoresQ3ReceiversCount; i++ {
+			queue_q3 := middleware.NewMessageMiddlewareQueue("stores_q3_"+strconv.Itoa(i), rh.Channel)
+			queue_q3.Send([]byte(payload))
 			log.Infof("Successfully forwarded batch (chunk %d/%d) to queue stores_q3_%d",
-				message.CurrentChunk, message.TotalChunks, receiverID)
-<<<<<<< HEAD
+				message.CurrentChunk, message.TotalChunks, i)
 		}
 
 		for i := 1; i <= rh.Config.StoresQ4ReceiversCount; i++ {
-=======
-
->>>>>>> d23f8d6b
-			queue_q4 := middleware.NewMessageMiddlewareQueue("stores_q4"+"_"+strconv.Itoa(i), rh.Channel)
-			payload_q4 := strings.Join(message.CSVRows, "\n")
-			queue_q4.Send([]byte(payload_q4))
+			queue_q4 := middleware.NewMessageMiddlewareQueue("stores_q4_"+strconv.Itoa(i), rh.Channel)
+			queue_q4.Send([]byte(payload))
 			log.Infof("Successfully forwarded batch (chunk %d/%d) to queue stores_q4_%d",
-				message.CurrentChunk, message.TotalChunks, receiverID)
-		}
-<<<<<<< HEAD
-		return nil
-	case menuItemsFile:
-		for i := 1; i <= rh.Config.MenuItemsReceiversCount; i++ {
-			queue := middleware.NewMessageMiddlewareQueue("menu_items"+"_"+strconv.Itoa(i), rh.Channel)
-			payload := strings.Join(message.CSVRows, "\n")
-=======
+				message.CurrentChunk, message.TotalChunks, i)
+		}
 		log.Infof("Broadcasted batch (chunk %d/%d) to all stores queues",
 			message.CurrentChunk, message.TotalChunks)
 
 	case protocol.FileTypeMenuItems:
 		// Broadcast menu items data to all receivers
-		for i := 1; i <= rh.Config.ReceiversCount; i++ {
+		for i := 1; i <= rh.Config.MenuItemsReceiversCount; i++ {
 			queueName := "menu_items_" + strconv.Itoa(i)
 			queue := middleware.NewMessageMiddlewareQueue(queueName, rh.Channel)
->>>>>>> d23f8d6b
 			queue.Send([]byte(payload))
 		}
-<<<<<<< HEAD
-		return nil
-	case usersFile:
-		queue := middleware.NewMessageMiddlewareQueue("users"+"_"+strconv.Itoa(receiverID), rh.Channel)
-		payload := strings.Join(message.CSVRows, "\n")
-		queue.Send([]byte(payload))
-		log.Infof("Successfully forwarded batch (chunk %d/%d) to queue users_%d",
-			message.CurrentChunk, message.TotalChunks, receiverID)
-		return nil
-=======
 		log.Infof("Broadcasted batch (chunk %d/%d) to all menu_items queues",
 			message.CurrentChunk, message.TotalChunks)
 
@@ -443,83 +325,52 @@
 			message.CurrentChunk, message.TotalChunks, queueName)
 	default:
 		return fmt.Errorf("unknown file type: %d", message.FileType)
->>>>>>> d23f8d6b
 	}
 
 	return nil
 }
 
 // sendEOFForFileType sends EOF message to all receiver queues for a specific fileType
-<<<<<<< HEAD
-func (rh *RequestHandler) sendEOFForFileType(fileType int) error {
-	fileTypeInt := fileType
-
-	var queuePrefix string
-	receiversCount := 1
-	switch fileTypeInt {
-	case transactionsFile:
-		queuePrefix = "transactions"
-		receiversCount = rh.Config.TransactionsReceiversCount
-	case transactionsItemsFile:
-		queuePrefix = "transactions_items"
-		receiversCount = rh.Config.TransactionItemsReceiversCount
-	case storesFile:
-		// special case for stores
-		// TODO: find better fix
-		for i := 1; i <= rh.Config.StoresQ3ReceiversCount; i++ {
-			queue_q3 := middleware.NewMessageMiddlewareQueue("stores_q3"+"_"+strconv.Itoa(i), rh.Channel)
-			queue_q3.Send([]byte("EOF"))
-			log.Infof("Successfully sent EOF to stores_q3_%d for fileType %d", i, fileType)
-		}
-
-		for i := 1; i <= rh.Config.StoresQ4ReceiversCount; i++ {
-			queue_q4 := middleware.NewMessageMiddlewareQueue("stores_q4"+"_"+strconv.Itoa(i), rh.Channel)
-			queue_q4.Send([]byte("EOF"))
-			log.Infof("Successfully sent EOF to stores_q4_%d for fileType %d", i, fileType)
-		}
-		return nil
-	case menuItemsFile:
-		queuePrefix = "menu_items"
-		receiversCount = rh.Config.MenuItemsReceiversCount
-	case usersFile:
-		queuePrefix = "users"
-		receiversCount = rh.Config.UsersReceiversCount
-	default:
-=======
 func (rh *RequestHandler) sendEOFForFileType(fileType protocol.FileType) error {
 	queuePrefix := fileType.QueueName()
 	if queuePrefix == "" {
->>>>>>> d23f8d6b
 		log.Warningf("Unknown fileType %d, skipping EOF send", fileType)
 		return nil
 	}
 
-<<<<<<< HEAD
+	var receiversCount int
+	switch queuePrefix {
+	case "transactions":
+		receiversCount = rh.Config.TransactionsReceiversCount
+	case "transactions_items":
+		receiversCount = rh.Config.TransactionItemsReceiversCount
+	case "users":
+		receiversCount = rh.Config.UsersReceiversCount
+	case "menu_items":
+		receiversCount = rh.Config.MenuItemsReceiversCount
+	// Special case for stores
+	case "stores":
+		for i := 1; i <= rh.Config.StoresQ3ReceiversCount; i++ {
+			queueName := "stores_q3_" + strconv.Itoa(i)
+			queue := middleware.NewMessageMiddlewareQueue(queueName, rh.Channel)
+			queue.Send([]byte("EOF"))
+			log.Infof("Successfully sent EOF to %s for fileType %s", queueName, fileType)
+		}
+
+		for i := 1; i <= rh.Config.StoresQ4ReceiversCount; i++ {
+			queueName := "stores_q4_" + strconv.Itoa(i)
+			queue := middleware.NewMessageMiddlewareQueue(queueName, rh.Channel)
+			queue.Send([]byte("EOF"))
+			log.Infof("Successfully sent EOF to %s for fileType %s", queueName, fileType)
+		}
+		return nil
+	}
+
 	for i := 1; i <= receiversCount; i++ {
 		queueName := queuePrefix + "_" + strconv.Itoa(i)
 		queue := middleware.NewMessageMiddlewareQueue(queueName, rh.Channel)
 		queue.Send([]byte("EOF"))
-		log.Infof("Successfully sent EOF to %s for fileType %d", queueName, fileType)
-=======
-	for i := 1; i <= rh.Config.ReceiversCount; i++ {
-		if queuePrefix == "stores" {
-			queueName3 := queuePrefix + "_q3" + "_" + strconv.Itoa(i)
-			queueName4 := queuePrefix + "_q4" + "_" + strconv.Itoa(i)
-			queue := middleware.NewMessageMiddlewareQueue(queueName3, rh.Channel)
-			queue.Send([]byte("EOF"))
-			log.Infof("Successfully sent EOF to %s for fileType %s", queueName3, fileType)
-
-			queue = middleware.NewMessageMiddlewareQueue(queueName4, rh.Channel)
-			queue.Send([]byte("EOF"))
-			log.Infof("Successfully sent EOF to %s for fileType %s", queueName4, fileType)
-
-		} else {
-			queueName := queuePrefix + "_" + strconv.Itoa(i)
-			queue := middleware.NewMessageMiddlewareQueue(queueName, rh.Channel)
-			queue.Send([]byte("EOF"))
-			log.Infof("Successfully sent EOF to %s for fileType %s", queueName, fileType)
-		}
->>>>>>> d23f8d6b
+		log.Infof("Successfully sent EOF to %s for fileType %s", queueName, fileType)
 	}
 	return nil
 }
