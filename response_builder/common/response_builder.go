package common

import (
	"fmt"
	"net"
	"os"
	"path/filepath"
	"strconv"
	"strings"
	"time"

	"github.com/fiuba-distribuidos-2C2025/tp1/healthcheck"
	"github.com/fiuba-distribuidos-2C2025/tp1/middleware"
	"github.com/op/go-logging"
	amqp "github.com/rabbitmq/amqp091-go"
)

var log = logging.MustGetLogger("log")

const EOF_MESSAGE_MAX_LENGTH = 16

type ResponseBuilderConfig struct {
	MiddlewareUrl           string
	WorkerResultsOneCount   int
	WorkerResultsTwoCount   int
	WorkerResultsThreeCount int
	WorkerResultsFourCount  int
	WorkerResultsReceiver   int
	IsTest                  bool
	BaseDir                 string
	ID                      int
}

type ResponseBuilder struct {
	Config       ResponseBuilderConfig
	listener     net.Listener
	workerAddrs  []string
	shutdown     chan os.Signal
	queueFactory middleware.QueueFactory
}

type ResultMessage struct {
	ID    int
	Value string
}

type clientState struct {
	results   map[int][]string
	eofCounts map[int]int
}

func NewResponseBuilder(config ResponseBuilderConfig, factory middleware.QueueFactory) *ResponseBuilder {
	healthcheck.InitHealthChecker()
	return &ResponseBuilder{
		Config:       config,
		listener:     nil,
		workerAddrs:  nil,
		shutdown:     make(chan os.Signal, 1),
		queueFactory: factory,
	}
}

func (rb *ResponseBuilder) Start() error {
	log.Info("Starting response builder")

	if !rb.Config.IsTest {
		conn, err := amqp.Dial(rb.Config.MiddlewareUrl)
		if err != nil {
			return fmt.Errorf("failed to connect to RabbitMQ: %w", err)
		}
		defer conn.Close()

		channel, err := conn.Channel()
		if err != nil {
			return fmt.Errorf("failed to open channel: %w", err)
		}
		defer channel.Close()
		rb.queueFactory.SetChannel(channel)
	}

	clients := make(map[string]*clientState)
	// workaround to discard duplicate messages
	receivedMessages := make(map[string]map[string]map[string]bool)
	outChan := make(chan ResultMessage, 100)
	errChan := make(chan error, 4)

	// Start all consumers - StartConsuming already launches goroutines
	for resultID := 1; resultID <= 4; resultID++ {
		queueName := fmt.Sprintf("results_%d_%d", resultID, rb.Config.ID)
		log.Infof("Listening on queue %s", queueName)

		resultsQueue := rb.queueFactory.CreateQueue(queueName)
		resultsQueue.StartConsuming(resultsCallback(outChan, errChan, resultID, rb.Config.IsTest, rb.Config.BaseDir, queueName))
	}

	// Main processing loop
	for {
		select {
		case <-rb.shutdown:
			log.Info("Shutdown signal received")
			return nil

		case err := <-errChan:
			log.Errorf("Consumer error: %v", err)
			// Continue processing, individual consumers handle their own errors

		case msg := <-outChan:
			if err := rb.processResult(msg, clients, receivedMessages); err != nil {
				log.Errorf("Failed to process result: %v", err)
			}
		}
	}
}

func (rb *ResponseBuilder) processResult(msg ResultMessage, clients map[string]*clientState, receivedMessages map[string]map[string]map[string]bool) error {
	// Parse message
	lines := strings.SplitN(msg.Value, "\n", 3)
	if len(lines) < 3 {
		return fmt.Errorf("invalid message format: expected clientId\\nmessage")
	}

	clientId := lines[0]
	msgID := lines[1]
	message := lines[2]

	// Check for duplicate messages
	if _, exists := receivedMessages[clientId]; !exists {
		receivedMessages[clientId] = make(map[string]map[string]bool)
	}
	if _, exists := receivedMessages[clientId][strconv.Itoa(msg.ID)]; !exists {
		receivedMessages[clientId][strconv.Itoa(msg.ID)] = make(map[string]bool)
	}
	if _, exists := receivedMessages[clientId][strconv.Itoa(msg.ID)][msgID]; exists {
		log.Infof("Duplicate message received for client %s query %d msg %s, ignoring", clientId, msg.ID, msgID)
		return nil
	}
	receivedMessages[clientId][strconv.Itoa(msg.ID)][msgID] = true

	// Get or create client state
	state, ok := clients[clientId]
	if !ok {
		state = &clientState{
			results:   make(map[int][]string),
			eofCounts: make(map[int]int),
		}
		clients[clientId] = state
	}

	// Handle EOF messages
	if strings.Contains(message, "EOF") {
		log.Infof("EOF received from client %s for query %d", clientId, msg.ID)

		expectedEof := rb.getExpectedEofCount(msg.ID)
		state.eofCounts[msg.ID]++
		totalEOFs := state.eofCounts[msg.ID]

		log.Infof("Client %s query %d: %d/%d EOFs received", clientId, msg.ID, totalEOFs, expectedEof)

		if totalEOFs == expectedEof {
			log.Infof("All EOFs received for client %s query %d, sending final result", clientId, msg.ID)

			// Send final results to all request handlers
			for i := 1; i <= rb.Config.WorkerResultsReceiver; i++ {
				finalQueueName := fmt.Sprintf("final_results_%d_%d", i, msg.ID)
				finalResultsQueue := rb.queueFactory.CreateQueue(finalQueueName)

				finalResult := strings.Join(state.results[msg.ID], "\n")
				// If we received all EOF, but finalResults is empty,
				// assume that other response builder is handling the query
				if finalResult != "" {
					finalResult = fmt.Sprintf("%s\n%s", clientId, finalResult)
					finalResultsQueue.Send([]byte(finalResult))
					log.Infof("Successfully sent final results for client %s query %d", clientId, msg.ID)
				}
			}

<<<<<<< HEAD
			// Remove stored messages
			removeResultsDir(rb.Config.BaseDir, fmt.Sprintf("results_%d_%d", msg.ID, rb.Config.ID), clientId)
=======
			// Remove stored messages from disk
			removeResultsDir(rb.Config.BaseDir, fmt.Sprintf("results_%d_1", msg.ID), clientId)

			// Clear used memory
			delete(state.results, msg.ID)

			log.Infof("Successfully sent final results for client %s query %d", clientId, msg.ID)
>>>>>>> cd3f4b59
		} else if totalEOFs > expectedEof {
			log.Warningf("Received more EOFs than expected for client %s query %d: %d > %d",
				clientId, msg.ID, totalEOFs, expectedEof)
		}

		return nil
	}

	// Accumulate regular messages
	log.Debugf("Result received from query %d for client %s", msg.ID, clientId)
	state.results[msg.ID] = append(state.results[msg.ID], message)

	return nil
}

func (rb *ResponseBuilder) getExpectedEofCount(queryID int) int {
	switch queryID {
	case 1:
		return rb.Config.WorkerResultsOneCount
	case 2:
		return rb.Config.WorkerResultsTwoCount
	case 3:
		return rb.Config.WorkerResultsThreeCount
	case 4:
		return rb.Config.WorkerResultsFourCount
	default:
		log.Warningf("Unknown query ID: %d, defaulting to 1 EOF", queryID)
		return 1
	}
}

func resultsCallback(resultChan chan ResultMessage, errChan chan error, resultID int, isTest bool, baseDir string, queueName string) func(middleware.ConsumeChannel, chan error) {
	return func(consumeChannel middleware.ConsumeChannel, done chan error) {
		// Check previous result messages before starting consumption of new ones.
		// This ensures that if the response builder restarts, it sends the previously
		// collected messages though the channel.
		err := loadPreviousMessages(resultChan, baseDir, queueName, resultID)
		if err != nil {
			log.Errorf("Error checking existing messagess: %v", err)
		}
		log.Infof("Results consumer started for query %d", resultID)

		for msg := range *consumeChannel {
			if !isTest {
				storeResultMessage(baseDir, queueName, string(msg.Body))

				if err := msg.Ack(false); err != nil {
					log.Errorf("Failed to acknowledge message: %v", err)
					errChan <- fmt.Errorf("failed to ack message: %w", err)
					continue
				}
			}
			resultChan <- ResultMessage{
				Value: string(msg.Body),
				ID:    resultID,
			}
		}

		// Channel closed
		log.Warningf("Consume channel closed for query %d", resultID)
		errChan <- fmt.Errorf("consume channel closed for query %d", resultID)
	}
}

func (rb *ResponseBuilder) Shutdown() {
	log.Info("Initiating shutdown")
	rb.shutdown <- os.Interrupt
	close(rb.shutdown)
}

// Reads previously received messages, and sends them through the channel.
func loadPreviousMessages(resultChan chan ResultMessage, baseDir string, queueName string, resultID int) error {
	resultsDir := filepath.Join(baseDir, queueName)

	// If directory doesn't exist, nothing to load — return nil (no error).
	if _, err := os.Stat(resultsDir); err != nil {
		if os.IsNotExist(err) {
			return nil
		}
		return err
	}
	entries, err := os.ReadDir(resultsDir)
	if err != nil {
		return err
	}

	for _, entry := range entries {
		entryPath := filepath.Join(resultsDir, entry.Name())
		if entry.IsDir() {
			subEntries, err := os.ReadDir(entryPath)
			if err != nil {
				return err
			}
			for _, sub := range subEntries {
				// skip nested directories (if any)
				if sub.IsDir() {
					continue
				}
				filePath := filepath.Join(entryPath, sub.Name())
				data, err := os.ReadFile(filePath)
				if err != nil {
					return err
				}

				split := strings.SplitN(string(data), "\n", 2)
				checksum, err := strconv.Atoi(split[0])
				if err != nil {
					// We just ignore messages with invalid checksum
					// They will be resent by the queue
					continue
				}
				body := split[1]
				if checksum != len(body) {
					// We just ignore messages with invalid checksum
					// They will be resent by the queue
					continue
				}
				resultChan <- ResultMessage{
					Value: string(body),
					ID:    resultID,
				}
			}
			continue
		}
	}

	return nil
}

// Stores received message (appends if the file already exists).
func storeResultMessage(baseDir, queueName, body string) error {
	lines := strings.SplitN(body, "\n", 3)
	if len(lines) == 0 {
		return fmt.Errorf("body is empty, cannot extract clientId")
	}
	clientId := strings.TrimSpace(lines[0])
	msgId := strings.TrimSpace(lines[1])

	resultsDir := filepath.Join(baseDir, queueName, clientId)
	if err := os.MkdirAll(resultsDir, 0o755); err != nil {
		return err
	}

	// TODO: MESSAGE DUPLICATION DETECTION THROUGH THIS METHOD IS INVALID
	// SAMPLE FILE NAME: `/results_2_1/6e3049d9/1764731825652426418_1`
	// msgId: 1 -> ambiguos!
	// entries, err := os.ReadDir(resultsDir)
	// if err != nil {
	// 	return err
	// }

	// If any entry contains the substring msgId, remove it
	// as it is a duplicate message.
	// Prevents possibly contaminated entries
	// for _, e := range entries {
	// 	name := e.Name()
	// 	if strings.Contains(name, msgId) {
	// 		fullPath := filepath.Join(resultsDir, name)
	// 		if err := os.Remove(fullPath); err != nil {
	// 			return fmt.Errorf("failed to remove %s: %w", fullPath, err)
	// 		}
	// 	}
	// }

	fileName := fmt.Sprintf("%d_%s", time.Now().UnixNano(), msgId)
	path := filepath.Join(resultsDir, fileName)

	checksum := len(body)
	var builder strings.Builder
	builder.WriteString(strconv.Itoa(checksum))
	builder.WriteString("\n")
	builder.WriteString(body)
	data := builder.String()
	return os.WriteFile(path, []byte(data), 0o644)
}

func removeResultsDir(baseDir, queueName, clientId string) error {
	resultsDir := filepath.Join(baseDir, queueName, clientId)
	log.Debugf("Removing results directory %s", resultsDir)
	return os.RemoveAll(resultsDir)
}<|MERGE_RESOLUTION|>--- conflicted
+++ resolved
@@ -174,18 +174,13 @@
 				}
 			}
 
-<<<<<<< HEAD
 			// Remove stored messages
 			removeResultsDir(rb.Config.BaseDir, fmt.Sprintf("results_%d_%d", msg.ID, rb.Config.ID), clientId)
-=======
-			// Remove stored messages from disk
-			removeResultsDir(rb.Config.BaseDir, fmt.Sprintf("results_%d_1", msg.ID), clientId)
 
 			// Clear used memory
 			delete(state.results, msg.ID)
 
 			log.Infof("Successfully sent final results for client %s query %d", clientId, msg.ID)
->>>>>>> cd3f4b59
 		} else if totalEOFs > expectedEof {
 			log.Warningf("Received more EOFs than expected for client %s query %d: %d > %d",
 				clientId, msg.ID, totalEOFs, expectedEof)
