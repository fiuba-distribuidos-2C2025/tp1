#!/usr/bin/env python3
import sys
from pathlib import Path
import traceback


def read_query_file(file_path):
    with open(file_path, "r") as f:
        lines = f.readlines()
    return [line.strip() for line in lines if line.strip()]


def parse_data_to_set(lines):
    if not lines:
        return set()
    return {tuple(line.split(",")) for line in lines}


def compare_files(file1, file2, query_num):
    print(f"QUERY {query_num} COMPARISON")

    is_reduced = "reduced" in str(Path(file2))
    try:
        lines1 = read_query_file(file1)
        lines2 = read_query_file(file2)
    except Exception as e:
        print(f"❌ Error reading files: {e}")
        return False

    data_set1 = parse_data_to_set(lines1)
    data_set2 = parse_data_to_set(lines2)

<<<<<<< HEAD
    q = int(query_num)

    # Queries 3 and 4 have special comparison rules.
    if q not in (3, 4) and data_set1 == data_set2:
=======
    if is_reduced:
        expected_correct_total_results_query3 = 20 # 10 stores in two semesters, a total of 30 correct results
    else:
        expected_correct_total_results_query3 = 30 # 10 stores in three semesters, a total of 30 correct results
    expected_correct_total_results_query4 = 30 # 10 stores and top 3 per store, a total of 30 correct results

    # Compare data sets (order-independent)
    if not int(query_num) == 4 and not int(query_num) == 3 and data_set1 == data_set2:
>>>>>>> 287ea0ca
        print(f"QUERY {query_num}: Results are OK! ✅")
        print("-" * 60)
        return True

    if q == 3:
        for row in data_set1:
            if not any(row[:-1] == s[:-1] for s in data_set2):
<<<<<<< HEAD
                print(f"❌ QUERY {query_num}: Results are WRONG!")
                print(f"Row {','.join(row)} missing (comparing all but last column)")
                print("-" * 60)
                return False
        print(f"QUERY {query_num}: Results are OK! ✅")
        print("-" * 60)
        return True
=======
                print("Results are WRONG! ❌\n")
                print(
                    f"Row {','.join(row)} is not in the expected result but present in the actual result"
                )
                return
            expected_correct_total_results_query3 -= 1

        if expected_correct_total_results_query3 == 0:
            print(f"QUERY {query_num}: Results are OK! ✅")
            print(f"{'-' * 60}")
            return
        else:
            print("Not enough correct results, some are missing")
>>>>>>> 287ea0ca

    if q == 4:
        for row in data_set1:
            if row not in data_set2:
<<<<<<< HEAD
                print(f"❌ QUERY {query_num}: Results are WRONG!")
                print(f"Row {','.join(row)} missing from expected result")
                print("-" * 60)
                return False
        print(f"QUERY {query_num}: Results are OK! ✅")
        print("-" * 60)
        return True

    # Standard mismatch reporting
    if data_set1 != data_set2:
        print(f"❌ QUERY {query_num}: Results are WRONG!")
=======
                print("Results are WRONG! ❌\n")
                print(
                    f"Row {','.join(row)} is not in the expected result but present in the actual result"
                )
                return
            expected_correct_total_results_query4 -= 1

        if expected_correct_total_results_query4 == 0:
            print(f"QUERY {query_num}: Results are OK! ✅")
            print(f"{'-' * 60}")
            return
        else:
            print("Not enough correct results, some are missing")
>>>>>>> 287ea0ca

        only_in_file1 = data_set1 - data_set2
        only_in_file2 = data_set2 - data_set1

        if only_in_file1:
            print("\nRows only in actual:")
            for row in sorted(only_in_file1):
                print(",".join(row))

        if only_in_file2:
            print("\nRows only in expected:")
            for row in sorted(only_in_file2):
                print(",".join(row))

        print("-" * 60)
        return False

    print(f"QUERY {query_num}: Results are OK! ✅")
    print("-" * 60)
    return True


def compare_query_folders(folder1, folder2):
    folder1_path = Path(folder1)
    folder2_path = Path(folder2)

    if not folder1_path.exists():
        print(f"Error: Folder '{folder1}' does not exist")
        return False

    if not folder2_path.exists():
        print(f"Error: Folder '{folder2}' does not exist")
        return False

    print("COMPARING QUERY RESULTS")
    print(f"Folder 1: {folder1_path.absolute()}")
    print(f"Folder 2: {folder2_path.absolute()}")

    query_files1 = sorted(folder1_path.glob("query_*.csv"))

    if not query_files1:
        print(f"No query_*.csv files found in {folder1}")
        return False

    print(f"\nFound {len(query_files1)} query files to compare\n")

    all_ok = True

    for query_file1 in query_files1:
        query_name = query_file1.name
        query_num = query_name.removesuffix(".csv").split("_")[-1]

        query_file2 = folder2_path / query_name

        if not query_file2.exists():
            print(f"❌ {query_name}: missing in expected results")
            all_ok = False
            continue

        try:
            ok = compare_files(query_file1, query_file2, query_num)
            if not ok:
                all_ok = False
        except Exception as e:
            print(f"❌ Error comparing {query_name}: {e}")
            traceback.print_exc()
            all_ok = False

    print("-" * 60)
    return all_ok


def main():
    if len(sys.argv) != 3:
        print("Usage: python compare_results.py <folder1> <folder2>")
        sys.exit(1)

    success = compare_query_folders(sys.argv[1], sys.argv[2])
    sys.exit(0 if success else 1)


if __name__ == "__main__":
    main()<|MERGE_RESOLUTION|>--- conflicted
+++ resolved
@@ -30,12 +30,6 @@
     data_set1 = parse_data_to_set(lines1)
     data_set2 = parse_data_to_set(lines2)
 
-<<<<<<< HEAD
-    q = int(query_num)
-
-    # Queries 3 and 4 have special comparison rules.
-    if q not in (3, 4) and data_set1 == data_set2:
-=======
     if is_reduced:
         expected_correct_total_results_query3 = 20 # 10 stores in two semesters, a total of 30 correct results
     else:
@@ -44,7 +38,12 @@
 
     # Compare data sets (order-independent)
     if not int(query_num) == 4 and not int(query_num) == 3 and data_set1 == data_set2:
->>>>>>> 287ea0ca
+        print(f"QUERY {query_num}: Results are OK! ✅")
+        print(f"{'-' * 60}")
+        return
+
+    # Queries 3 and 4 have special comparison rules.
+    if q not in (3, 4) and data_set1 == data_set2:
         print(f"QUERY {query_num}: Results are OK! ✅")
         print("-" * 60)
         return True
@@ -52,15 +51,6 @@
     if q == 3:
         for row in data_set1:
             if not any(row[:-1] == s[:-1] for s in data_set2):
-<<<<<<< HEAD
-                print(f"❌ QUERY {query_num}: Results are WRONG!")
-                print(f"Row {','.join(row)} missing (comparing all but last column)")
-                print("-" * 60)
-                return False
-        print(f"QUERY {query_num}: Results are OK! ✅")
-        print("-" * 60)
-        return True
-=======
                 print("Results are WRONG! ❌\n")
                 print(
                     f"Row {','.join(row)} is not in the expected result but present in the actual result"
@@ -74,24 +64,10 @@
             return
         else:
             print("Not enough correct results, some are missing")
->>>>>>> 287ea0ca
 
     if q == 4:
         for row in data_set1:
             if row not in data_set2:
-<<<<<<< HEAD
-                print(f"❌ QUERY {query_num}: Results are WRONG!")
-                print(f"Row {','.join(row)} missing from expected result")
-                print("-" * 60)
-                return False
-        print(f"QUERY {query_num}: Results are OK! ✅")
-        print("-" * 60)
-        return True
-
-    # Standard mismatch reporting
-    if data_set1 != data_set2:
-        print(f"❌ QUERY {query_num}: Results are WRONG!")
-=======
                 print("Results are WRONG! ❌\n")
                 print(
                     f"Row {','.join(row)} is not in the expected result but present in the actual result"
@@ -105,7 +81,10 @@
             return
         else:
             print("Not enough correct results, some are missing")
->>>>>>> 287ea0ca
+
+    # Standard mismatch reporting
+    if data_set1 != data_set2:
+        print(f"❌ QUERY {query_num}: Results are WRONG!")
 
         only_in_file1 = data_set1 - data_set2
         only_in_file2 = data_set2 - data_set1
