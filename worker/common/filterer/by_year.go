--- conflicted
+++ resolved
@@ -42,9 +42,6 @@
 	return sb.String(), true
 }
 
-<<<<<<< HEAD
-func CreateByYearFilterCallbackWithOutput(outChan chan string) func(consumeChannel middleware.ConsumeChannel, done chan error) {
-=======
 // Filter responsible for filtering transactions by year.
 // Minimum year to filter transactions: 2024
 // Maximum year to filter transactions: 2025
@@ -59,7 +56,6 @@
 // transaction_id,store_id,user_id,final_amount,created_at
 func CreateByYearFilterCallbackWithOutput(outChan chan string, neededEof int) func(consumeChannel middleware.ConsumeChannel, done chan error) {
 	eofCount := 0
->>>>>>> 137ba3e9
 	return func(consumeChannel middleware.ConsumeChannel, done chan error) {
 		log.Infof("Waiting for messages...")
 
