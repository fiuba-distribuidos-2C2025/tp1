--- conflicted
+++ resolved
@@ -117,16 +117,6 @@
 
 				transactions := splitBatchInRows(body)
 				for _, transaction := range transactions {
-<<<<<<< HEAD
-					item_key, item_tx_stat := parseTransactionData(transaction)
-					if _, ok := accumulator[item_key]; !ok {
-						accumulator[item_key] = ItemStats{quantity: 0, subtotal: 0}
-					}
-					txStat := accumulator[item_key]
-					txStat.quantity += item_tx_stat.quantity
-					txStat.subtotal += item_tx_stat.subtotal
-					accumulator[item_key] = txStat
-=======
 					item_id, item_tx_stat := parseTransactionData(transaction)
 					if _, ok := accumulator[item_id]; !ok {
 						accumulator[item_id] = ItemStats{quantity: 0, subtotal: 0}
@@ -135,7 +125,6 @@
 					txStat.quantity += item_tx_stat.quantity
 					txStat.subtotal += item_tx_stat.subtotal
 					accumulator[item_id] = txStat
->>>>>>> 5728a6c7
 				}
 			}
 		}
