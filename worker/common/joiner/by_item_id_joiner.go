package joiner

import (
	"strings"

	"github.com/fiuba-distribuidos-2C2025/tp1/middleware"
)

// Validates if a transaction final amount is greater than the target amount.
// Sample transaction received:
// "TYPE,DATE,ITEM_ID,VALUE"
// "QUANTITY,2023-08,5,10"
func concatWithMenuItemsData(transaction string, menuItemsData map[string]string) (string, bool) {
	elements := strings.Split(transaction, ",")
	if len(elements) < 4 {
		return "", false
	}
	itemId := elements[2]

	menuItemData, exists := menuItemsData[itemId]
	if !exists {
		return "", false
	}

	var sb strings.Builder
	sb.WriteString(transaction)
	sb.WriteByte(',')
	sb.WriteString(menuItemData)

	return sb.String(), true
}

// example menu items data input
// item_id,item_name,category,price,is_seasonal,available_from,available_to
// 2,Americano,coffee,7.0,False,,
func processMenuItems(menuItemRows string) map[string]string {
	// Preprocess menu items data into a map for quick lookup
	menuItemsData := make(map[string]string)
	menuItemLines := splitBatchInRows(menuItemRows)
	for _, line := range menuItemLines {
		fields := strings.Split(line, ",")
		if len(fields) < 6 {
			log.Errorf("Invalid menu item format: %s", line)
			continue
		}
		itemId := fields[0]
		menuItemsData[itemId] = fields[1]
	}
	return menuItemsData
}

func CreateByItemIdJoinerCallbackWithOutput(outChan chan string, neededEof int, menuItemRows string) func(consumeChannel middleware.ConsumeChannel, done chan error) {
	eofCount := 0
	log.Info("RECEIVED MENU ITEM", menuItemRows)
	processedMenuItems := processMenuItems(menuItemRows)
	return func(consumeChannel middleware.ConsumeChannel, done chan error) {
		log.Infof("Waiting for messages...")

		var outBuilder strings.Builder

		for {
			select {
			case msg, ok := <-*consumeChannel:
				msg.Ack(false)
				if !ok {
					log.Infof("Deliveries channel closed; shutting down")
					return
				}
				body := strings.TrimSpace(string(msg.Body))

				if body == "EOF" {
					eofCount++
					if eofCount >= neededEof {
						outChan <- "EOF"
						continue
					}
				}

				// Reset builder for reuse
				items := splitBatchInRows(body)
				outBuilder.Reset()

				for _, transaction := range items {
					if concatenated, ok := concatWithMenuItemsData(transaction, processedMenuItems); ok {
						outBuilder.WriteString(concatenated)
						outBuilder.WriteByte('\n')
					}
				}

				if outBuilder.Len() > 0 {
					outChan <- outBuilder.String()
					log.Infof("Processed message")
				}
			}
		}
	}
<<<<<<< HEAD
=======
}

func CreateMenuItemsCallbackWithOutput(outChan chan string, neededEof int) func(consumeChannel middleware.ConsumeChannel, done chan error) {
	eofCount := 0
	return func(consumeChannel middleware.ConsumeChannel, done chan error) {
		log.Infof("Waiting for messages...")
		for {
			select {
			case msg, ok := <-*consumeChannel:
				msg.Ack(false)
				if !ok {
					log.Infof("Deliveries channel closed; shutting down")
					return
				}
				body := strings.TrimSpace(string(msg.Body))
				log.Infof("received", body)

				if body == "EOF" {
					eofCount++
					if eofCount >= neededEof {
						outChan <- "EOF"
						continue
					}
				}

				outChan <- body
			}
		}
	}
>>>>>>> 22149b30
}<|MERGE_RESOLUTION|>--- conflicted
+++ resolved
@@ -94,36 +94,4 @@
 			}
 		}
 	}
-<<<<<<< HEAD
-=======
-}
-
-func CreateMenuItemsCallbackWithOutput(outChan chan string, neededEof int) func(consumeChannel middleware.ConsumeChannel, done chan error) {
-	eofCount := 0
-	return func(consumeChannel middleware.ConsumeChannel, done chan error) {
-		log.Infof("Waiting for messages...")
-		for {
-			select {
-			case msg, ok := <-*consumeChannel:
-				msg.Ack(false)
-				if !ok {
-					log.Infof("Deliveries channel closed; shutting down")
-					return
-				}
-				body := strings.TrimSpace(string(msg.Body))
-				log.Infof("received", body)
-
-				if body == "EOF" {
-					eofCount++
-					if eofCount >= neededEof {
-						outChan <- "EOF"
-						continue
-					}
-				}
-
-				outChan <- body
-			}
-		}
-	}
->>>>>>> 22149b30
 }