package utils

import (
	"fmt"
	"os"
	"path/filepath"
	"strconv"
	"strings"
)

// Stores normal message (overwrites on same msgID).
func StoreMessage(baseDir string, clientID, msgID, body string) error {
	clientDir := filepath.Join(baseDir, clientID, "messages")
	if err := os.MkdirAll(clientDir, 0o755); err != nil {
		return err
	}
	path := filepath.Join(clientDir, msgID)
	return os.WriteFile(path, []byte(body), 0o644)
}

// Stores EOF (overwrites on same msgID).
func StoreEOF(baseDir string, clientID, msgID string) error {
	eofDir := filepath.Join(baseDir, clientID, "eof")
	if err := os.MkdirAll(eofDir, 0o755); err != nil {
		return err
	}

	// One file per EOF message, keyed by msgID (idempotent on redelivery).
	path := filepath.Join(eofDir, msgID)
	if err := os.WriteFile(path, []byte("EOF\n"), 0o644); err != nil {
		return err
	}

	return nil
}

func ResendClientEofs(clientEofs map[string]map[string]string, neededEof int, outChan chan string, baseDir string, workerID string, messageSentNotificationChan chan string) {
	for clientID, eofs := range clientEofs {
		if len(eofs) >= neededEof {
			msgID := workerID
			outChan <- clientID + "\n" + msgID + "\nEOF"
			// Here we just block until we are notified that the message was sent
			<-messageSentNotificationChan
			RemoveClientDir(baseDir, clientID)
			delete(clientEofs, clientID)
		}
	}
}

// Stores normal message with checksum(overwrites on same msgID).
func StoreMessageWithChecksum(baseDir string, clientID, msgID, body string) error {
	clientDir := filepath.Join(baseDir, clientID, "messages")
	if err := os.MkdirAll(clientDir, 0o755); err != nil {
		return err
	}
	path := filepath.Join(clientDir, msgID)
	checksum := len(body)
	var builder strings.Builder
	builder.WriteString(strconv.Itoa(checksum))
	builder.WriteString("\n")
	builder.WriteString(body)
	data := builder.String()
	return os.WriteFile(path, []byte(data), 0o644)
}

// Returns a map of msgID for all stored EOFs for a client.
func getEofs(baseDir, clientID string) (map[string]string, error) {
	eofDir := filepath.Join(baseDir, clientID, "eof")
	eofs := make(map[string]string)
	entries, err := os.ReadDir(eofDir)
	if err != nil {
		// If the directory does not exist, return empty map
		if os.IsNotExist(err) {
			return eofs, nil
		}
		return nil, err
	}
	for _, e := range entries {
		if e.IsDir() {
			continue
		}
		msgID := e.Name()
		eofs[msgID] = ""
	}
	return eofs, nil
}

// Returns the number of stored EOF messages for a client.
func GetEOFCount(baseDir, clientID string) (int, error) {
	eofDir := filepath.Join(baseDir, clientID, "eof")
	entries, err := os.ReadDir(eofDir)
	if err != nil {
		return 0, nil
	}
	return len(entries), nil
}

// Checks all client directories in baseDir to see if they have reached the EOF threshold.
func CheckAllClientsEOFThresholds(outChan chan string, baseDir string, neededEof int, workerID string, messageSentNotificationChan chan string, thresholdReachedHandle func(outChan chan string, messageSentNotificationChan chan string, baseDir string, clientID string, workerID string) error) error {
	entries, err := os.ReadDir(baseDir)
	if err != nil {
		if os.IsNotExist(err) {
			// No messages yet, nothing to do.
			return nil
		}
		return err
	}

	for _, e := range entries {
		if !e.IsDir() {
			continue
		}

		clientID := e.Name()
		thresholdReached, err := ThresholdReached(baseDir, clientID, neededEof)
		if err != nil {
			return err
		}
		if thresholdReached {
			err := thresholdReachedHandle(outChan, messageSentNotificationChan, baseDir, clientID, workerID)
			if err != nil {
				return err
			}
		}
	}
	return nil
}

// Checks if a client has reached the EOF threshold.
func ThresholdReached(baseDir, clientID string, neededEof int) (bool, error) {
	count, err := GetEOFCount(baseDir, clientID)
	if err != nil {
		return false, err
	}

	return count >= neededEof, nil
}

// RemoveClientDir deletes the entire directory for a given clientID.
func RemoveClientDir(baseDir string, clientID string) error {
	clientDir := filepath.Join(baseDir, clientID)

	if err := os.RemoveAll(clientDir); err != nil {
		return fmt.Errorf("failed to remove %s: %w", clientDir, err)
	}

	return nil
}

func LoadClientsEofs(baseDir string) (map[string]map[string]string, error) {
	clientEofs := make(map[string]map[string]string)
<<<<<<< HEAD
	entries, err := os.ReadDir(baseDir)
	if err != nil {
		if os.IsNotExist(err) {
			// No messages yet, nothing to do.
			return clientEofs, nil
		}
		return clientEofs, err
	}

	for _, e := range entries {
		if !e.IsDir() {
			continue
		}

		clientID := e.Name()
		eofs, err := getEofs(baseDir, clientID)
		if err != nil {
			return clientEofs, err
		}
		clientEofs[clientID] = eofs

	}
	return clientEofs, nil
}

func LoadClientMessagesWithChecksums(baseDir, clientID string) (map[string]string, error) {
	messagesDir := filepath.Join(baseDir, clientID, "messages")
	messageEntries, err := os.ReadDir(messagesDir)
	if err != nil {
		return nil, err
	}
	clientMessages := make(map[string]string)

	for _, me := range messageEntries {
		if me.IsDir() {
			continue
		}
		msgID := me.Name()
		data, err := os.ReadFile(filepath.Join(messagesDir, msgID))
		if err != nil {
			continue
		}
		split := strings.SplitN(string(data), "\n", 2)
		checksum, err := strconv.Atoi(split[0])
		if err != nil {
			// We just ignore messages with invalid checksum
			// They will be resent by the queue
			continue
		}
		body := split[1]
		if checksum != len(body) {
			// We just ignore messages with invalid checksum
			// They will be resent by the queue
			continue
		}
		clientMessages[msgID] = body
	}
	return clientMessages, nil
}

func LoadAllClientsMessagesWithChecksums(baseDir string) (map[string]map[string]string, error) {
	allClientMessages := make(map[string]map[string]string)
=======
>>>>>>> 62239e02
	entries, err := os.ReadDir(baseDir)
	if err != nil {
		if os.IsNotExist(err) {
			// No messages yet, nothing to do.
<<<<<<< HEAD
			return allClientMessages, nil
		}
		return allClientMessages, err
=======
			return clientEofs, nil
		}
		return clientEofs, err
>>>>>>> 62239e02
	}

	for _, e := range entries {
		if !e.IsDir() {
			continue
		}

		clientID := e.Name()
<<<<<<< HEAD
		clientMessages, err := LoadClientMessagesWithChecksums(baseDir, clientID)
		if err != nil {
			return nil, err
		}
		allClientMessages[clientID] = clientMessages
=======
		eofs, err := getEofs(baseDir, clientID)
		if err != nil {
			return clientEofs, err
		}
		clientEofs[clientID] = eofs

	}
	return clientEofs, nil
}
>>>>>>> 62239e02

func LoadClientsMessagesWithChecksums(baseDir string) (map[string]map[string]string, error) {
	clientMessages := make(map[string]map[string]string)
	entries, err := os.ReadDir(baseDir)
	if err != nil {
		if os.IsNotExist(err) {
			// No messages yet, nothing to do.
			return clientMessages, nil
		}
		return clientMessages, err
	}

	for _, e := range entries {
		if !e.IsDir() {
			continue
		}

		clientID := e.Name()
		messagesDir := filepath.Join(baseDir, clientID, "messages")
		messageEntries, err := os.ReadDir(messagesDir)
		if err != nil {
			continue
		}

		clientMessages[clientID] = make(map[string]string)
		for _, me := range messageEntries {
			if me.IsDir() {
				continue
			}
			msgID := me.Name()
			data, err := os.ReadFile(filepath.Join(messagesDir, msgID))
			if err != nil {
				continue
			}
			split := strings.SplitN(string(data), "\n", 2)
			checksum, err := strconv.Atoi(split[0])
			if err != nil {
				// We just ignore messages with invalid checksum
				// They will be resent by the queue
				continue
			}
			body := split[1]
			if checksum != len(body) {
				// We just ignore messages with invalid checksum
				// They will be resent by the queue
				continue
			}
			clientMessages[clientID][msgID] = body
		}
	}
<<<<<<< HEAD
	return allClientMessages, nil
=======
	return clientMessages, nil
>>>>>>> 62239e02
}

func eofAlreadyExists(baseDir string, clientID string, msgID string) (bool, error) {
	eofPath := filepath.Join(baseDir, clientID, "eof", msgID+".eof")
	if _, err := os.Stat(eofPath); err != nil {
		if os.IsNotExist(err) {
			return false, nil
		}
		return false, err
	}
	return true, nil
}

func MessageAlreadyExists(baseDir string, clientID string, msgID string) (bool, error) {
	exists, err := eofAlreadyExists(baseDir, clientID, msgID)
	if err != nil {
		return false, err
	}
	if exists {
		return true, nil
	}

	messagePath := filepath.Join(baseDir, clientID, "messages", msgID+".txt")
	if _, err := os.Stat(messagePath); err != nil {
		if os.IsNotExist(err) {
			return false, nil
		}
		return false, err
	}
	return true, nil
}

func SendEof(outChan chan string, messageSentNotificationChan chan string, baseDir string, clientID string, workerID string) error {
	// Use the workerID as msgID for the EOF
	// to ensure uniqueness across workers and restarts
	outChan <- clientID + "\n" + workerID + "\nEOF"
	// Here we just block until we are notified that the message was sent
	<-messageSentNotificationChan
	return RemoveClientDir(baseDir, clientID)
}<|MERGE_RESOLUTION|>--- conflicted
+++ resolved
@@ -14,6 +14,7 @@
 	if err := os.MkdirAll(clientDir, 0o755); err != nil {
 		return err
 	}
+	path := filepath.Join(clientDir, msgID)
 	path := filepath.Join(clientDir, msgID)
 	return os.WriteFile(path, []byte(body), 0o644)
 }
@@ -149,7 +150,6 @@
 
 func LoadClientsEofs(baseDir string) (map[string]map[string]string, error) {
 	clientEofs := make(map[string]map[string]string)
-<<<<<<< HEAD
 	entries, err := os.ReadDir(baseDir)
 	if err != nil {
 		if os.IsNotExist(err) {
@@ -212,21 +212,13 @@
 
 func LoadAllClientsMessagesWithChecksums(baseDir string) (map[string]map[string]string, error) {
 	allClientMessages := make(map[string]map[string]string)
-=======
->>>>>>> 62239e02
 	entries, err := os.ReadDir(baseDir)
 	if err != nil {
 		if os.IsNotExist(err) {
 			// No messages yet, nothing to do.
-<<<<<<< HEAD
 			return allClientMessages, nil
 		}
 		return allClientMessages, err
-=======
-			return clientEofs, nil
-		}
-		return clientEofs, err
->>>>>>> 62239e02
 	}
 
 	for _, e := range entries {
@@ -235,78 +227,14 @@
 		}
 
 		clientID := e.Name()
-<<<<<<< HEAD
 		clientMessages, err := LoadClientMessagesWithChecksums(baseDir, clientID)
 		if err != nil {
 			return nil, err
 		}
 		allClientMessages[clientID] = clientMessages
-=======
-		eofs, err := getEofs(baseDir, clientID)
-		if err != nil {
-			return clientEofs, err
-		}
-		clientEofs[clientID] = eofs
-
-	}
-	return clientEofs, nil
-}
->>>>>>> 62239e02
-
-func LoadClientsMessagesWithChecksums(baseDir string) (map[string]map[string]string, error) {
-	clientMessages := make(map[string]map[string]string)
-	entries, err := os.ReadDir(baseDir)
-	if err != nil {
-		if os.IsNotExist(err) {
-			// No messages yet, nothing to do.
-			return clientMessages, nil
-		}
-		return clientMessages, err
-	}
-
-	for _, e := range entries {
-		if !e.IsDir() {
-			continue
-		}
-
-		clientID := e.Name()
-		messagesDir := filepath.Join(baseDir, clientID, "messages")
-		messageEntries, err := os.ReadDir(messagesDir)
-		if err != nil {
-			continue
-		}
-
-		clientMessages[clientID] = make(map[string]string)
-		for _, me := range messageEntries {
-			if me.IsDir() {
-				continue
-			}
-			msgID := me.Name()
-			data, err := os.ReadFile(filepath.Join(messagesDir, msgID))
-			if err != nil {
-				continue
-			}
-			split := strings.SplitN(string(data), "\n", 2)
-			checksum, err := strconv.Atoi(split[0])
-			if err != nil {
-				// We just ignore messages with invalid checksum
-				// They will be resent by the queue
-				continue
-			}
-			body := split[1]
-			if checksum != len(body) {
-				// We just ignore messages with invalid checksum
-				// They will be resent by the queue
-				continue
-			}
-			clientMessages[clientID][msgID] = body
-		}
-	}
-<<<<<<< HEAD
+
+	}
 	return allClientMessages, nil
-=======
-	return clientMessages, nil
->>>>>>> 62239e02
 }
 
 func eofAlreadyExists(baseDir string, clientID string, msgID string) (bool, error) {
