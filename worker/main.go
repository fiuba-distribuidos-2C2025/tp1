package main

import (
	// "errors"
	"fmt"
	"os"
	"os/signal"
	"strings"
	"syscall"

	"github.com/fiuba-distribuidos-2C2025/tp1/worker/common"
	"github.com/op/go-logging"
	"github.com/spf13/viper"
)

var log = logging.MustGetLogger("log")

// InitConfig Function that uses viper library to parse configuration parameters.
// Viper is configured to read variables from both environment variables and the
// config file ./config.yaml. Environment variables takes precedence over parameters
// defined in the configuration file. If some of the variables cannot be parsed,
// an error is returned
func InitConfig() (*viper.Viper, error) {
	v := viper.New()

	// Configure viper to read env variables with the CLI_ prefix
	v.AutomaticEnv()
	v.SetEnvPrefix("worker")
	// Use a replacer to replace env variables underscores with points. This let us
	// use nested configurations in the config file and at the same time define
	// env variables for the nested configurations
	v.SetEnvKeyReplacer(strings.NewReplacer(".", "_"))

	// Add env variables supported
	v.BindEnv("log", "level")
	v.BindEnv("middleware", "url")
	v.BindEnv("middleware", "inputQueue")
	v.BindEnv("middleware", "outputQueue")
<<<<<<< HEAD
	v.BindEnv("worker", "job")
	v.SetDefault("middleware", "outputRoutingKey")
=======
	v.BindEnv("middleware", "senders")
	v.BindEnv("middleware", "receivers")
	v.BindEnv("job")
	v.BindEnv("id")
>>>>>>> 10b5bf4e

	// Try to read configuration from config file. If config file
	// does not exists then ReadInConfig will fail but configuration
	// can be loaded from the environment variables so we shouldn't
	// return an error in that case
	v.SetConfigFile("/config.yaml")
	if err := v.ReadInConfig(); err != nil {
		fmt.Printf("Configuration could not be read from config file. Using env variables instead")
		fmt.Printf("Error: %s", err)
	}

	// TODO: this check is valid if the whole system is running, but fails
	// if it's ran in parts
	// TODO: fix later
	// if v.GetInt("middleware.receivers") <= 0 {
	// 	return nil, errors.New("middleware.receivers must be greater than zero")
	// }

	return v, nil
}

// InitLogger Receives the log level to be set in go-logging as a string. This method
// parses the string and set the level to the logger. If the level string is not
// valid an error is returned
func InitLogger(logLevel string) error {
	fmt.Printf("Log level set to %s\n", logLevel)
	baseBackend := logging.NewLogBackend(os.Stdout, "", 0)
	format := logging.MustStringFormatter(
		`%{time:2006-01-02 15:04:05} %{level:.5s}     %{message}`,
	)
	backendFormatter := logging.NewBackendFormatter(baseBackend, format)

	backendLeveled := logging.AddModuleLevel(backendFormatter)
	logLevelCode, err := logging.LogLevel(logLevel)
	if err != nil {
		return err
	}
	backendLeveled.SetLevel(logLevelCode, "")

	// Set the backends to be used.
	logging.SetBackend(backendLeveled)
	return nil
}

func main() {
	v, err := InitConfig()
	if err != nil {
		log.Criticalf("%s", err)
	}

	if err := InitLogger(v.GetString("log.level")); err != nil {
		log.Criticalf("%s", err)
	}

	// Set up signal handling to gracefully shutdown the worker
	stop := make(chan os.Signal, 1)
	signal.Notify(stop, os.Interrupt, syscall.SIGTERM)

	OutputQueue := strings.Split(v.GetString("middleware.outputQueue"), ",")
	OutputReceivers := strings.Split(v.GetString("middleware.receivers"), ",")

	workerConfig := common.WorkerConfig{
<<<<<<< HEAD
		MiddlewareUrl:         v.GetString("middleware.url"),
		InputQueue:            v.GetString("middleware.inputQueue"),
		OutputQueueOrExchange: v.GetString("middleware.outputQueueOrExchange"),
		WorkerJob:             v.GetString("worker.job"),
		OutputRoutingKey:      v.GetString("middleware.outputRoutingKey"),
=======
		MiddlewareUrl:   v.GetString("middleware.url"),
		InputQueue:      v.GetString("middleware.inputQueue"),
		OutputQueue:     OutputQueue,
		InputSenders:    v.GetInt("middleware.senders"),
		OutputReceivers: OutputReceivers,
		WorkerJob:       v.GetString("job"),
		ID:              v.GetInt("id"),
>>>>>>> 10b5bf4e
	}

	worker, err := common.NewWorker(workerConfig)
	if err != nil {
		log.Criticalf("Failed to create worker: %v", err)
	}

	go func() {
		worker.Start()
	}()

	select {
	case <-stop:
		worker.Stop()
	}
}<|MERGE_RESOLUTION|>--- conflicted
+++ resolved
@@ -36,15 +36,10 @@
 	v.BindEnv("middleware", "url")
 	v.BindEnv("middleware", "inputQueue")
 	v.BindEnv("middleware", "outputQueue")
-<<<<<<< HEAD
-	v.BindEnv("worker", "job")
-	v.SetDefault("middleware", "outputRoutingKey")
-=======
 	v.BindEnv("middleware", "senders")
 	v.BindEnv("middleware", "receivers")
 	v.BindEnv("job")
 	v.BindEnv("id")
->>>>>>> 10b5bf4e
 
 	// Try to read configuration from config file. If config file
 	// does not exists then ReadInConfig will fail but configuration
@@ -107,13 +102,6 @@
 	OutputReceivers := strings.Split(v.GetString("middleware.receivers"), ",")
 
 	workerConfig := common.WorkerConfig{
-<<<<<<< HEAD
-		MiddlewareUrl:         v.GetString("middleware.url"),
-		InputQueue:            v.GetString("middleware.inputQueue"),
-		OutputQueueOrExchange: v.GetString("middleware.outputQueueOrExchange"),
-		WorkerJob:             v.GetString("worker.job"),
-		OutputRoutingKey:      v.GetString("middleware.outputRoutingKey"),
-=======
 		MiddlewareUrl:   v.GetString("middleware.url"),
 		InputQueue:      v.GetString("middleware.inputQueue"),
 		OutputQueue:     OutputQueue,
@@ -121,7 +109,6 @@
 		OutputReceivers: OutputReceivers,
 		WorkerJob:       v.GetString("job"),
 		ID:              v.GetInt("id"),
->>>>>>> 10b5bf4e
 	}
 
 	worker, err := common.NewWorker(workerConfig)
